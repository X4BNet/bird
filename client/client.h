--- conflicted
+++ resolved
@@ -6,14 +6,10 @@
  *	Can be freely distributed and used under the terms of the GNU GPL.
  */
 
-<<<<<<< HEAD
-extern int init, busy, interactive, complete;
-=======
 #ifndef _BIRD_CLIENT_H_
 #define _BIRD_CLIENT_H_
 
-extern int init, busy, interactive;
->>>>>>> 87857f7f
+extern int init, busy, interactive, complete;
 extern int term_lns, term_cls;
 
 /* birdc.c / birdcl.c */
@@ -43,12 +39,11 @@
 
 /* complete.c */
 
-<<<<<<< HEAD
 void complete_init(int argc, char **argv);
 int do_complete(char *cmd);
 #define COMPLETE_ARGC	3
 extern const char *comp_now, *comp_last;
-=======
+
 /* Client Symbol Flags: Types */
 #define CLI_SF_CONSTANT		(1 << 0)
 #define CLI_SF_VARIABLE		(1 << 1)
@@ -76,7 +71,6 @@
 };
 
 void submit_command(char *cmd_raw);
->>>>>>> 87857f7f
 
 /* die() with system error messages */
 #define DIE(x, y...) die(x ": %s", ##y, strerror(errno))
