/*
 *	BIRD -- Protocols
 *
 *	(c) 1998--2000 Martin Mares <mj@ucw.cz>
 *
 *	Can be freely distributed and used under the terms of the GNU GPL.
 */

#undef LOCAL_DEBUG

#include "nest/bird.h"
#include "nest/protocol.h"
#include "lib/resource.h"
#include "lib/lists.h"
#include "lib/event.h"
#include "lib/string.h"
#include "conf/conf.h"
#include "nest/route.h"
#include "nest/iface.h"
#include "nest/cli.h"
#include "filter/filter.h"

pool *proto_pool;
list  proto_list;

static list protocol_list;

#define PD(pr, msg, args...) do { if (pr->debug & D_STATES) { log(L_TRACE "%s: " msg, pr->name , ## args); } } while(0)

static timer *proto_shutdown_timer;
static timer *gr_wait_timer;

#define GRS_NONE	0
#define GRS_INIT	1
#define GRS_ACTIVE	2
#define GRS_DONE	3

static int graceful_restart_state;
static u32 graceful_restart_locks;

static char *p_states[] = { "DOWN", "START", "UP", "STOP" };
static char *c_states[] = { "DOWN", "START", "UP", "FLUSHING" };

extern struct protocol proto_unix_iface;

static void proto_shutdown_loop(timer *);
static void proto_rethink_goal(struct proto *p);
static char *proto_state_name(struct proto *p);
static void channel_verify_limits(struct channel *c);
static inline void channel_reset_limit(struct channel_limit *l);


static inline int proto_is_done(struct proto *p)
{ return (p->proto_state == PS_DOWN) && (p->active_channels == 0); }

static inline int channel_is_active(struct channel *c)
{ return (c->channel_state == CS_START) || (c->channel_state == CS_UP); }

static void
proto_log_state_change(struct proto *p)
{
  if (p->debug & D_STATES)
  {
    char *name = proto_state_name(p);
    if (name != p->last_state_name_announced)
    {
      p->last_state_name_announced = name;
      PD(p, "State changed to %s", proto_state_name(p));
    }
  }
  else
    p->last_state_name_announced = NULL;
}


struct channel_config *
proto_cf_find_channel(struct proto_config *pc, uint net_type)
{
  struct channel_config *cc;

  WALK_LIST(cc, pc->channels)
    if (cc->net_type == net_type)
      return cc;

  return NULL;
}

/**
 * proto_find_channel_by_table - find channel connected to a routing table
 * @p: protocol instance
 * @t: routing table
 *
 * Returns pointer to channel or NULL
 */
struct channel *
proto_find_channel_by_table(struct proto *p, struct rtable *t)
{
  struct channel *c;

  WALK_LIST(c, p->channels)
    if (c->table == t)
      return c;

  return NULL;
}

/**
 * proto_find_channel_by_name - find channel by its name
 * @p: protocol instance
 * @n: channel name
 *
 * Returns pointer to channel or NULL
 */
struct channel *
proto_find_channel_by_name(struct proto *p, const char *n)
{
  struct channel *c;

  WALK_LIST(c, p->channels)
    if (!strcmp(c->name, n))
      return c;

  return NULL;
}

/**
 * proto_add_channel - connect protocol to a routing table
 * @p: protocol instance
 * @cf: channel configuration
 *
 * This function creates a channel between the protocol instance @p and the
 * routing table specified in the configuration @cf, making the protocol hear
 * all changes in the table and allowing the protocol to update routes in the
 * table.
 *
 * The channel is linked in the protocol channel list and when active also in
 * the table channel list. Channels are allocated from the global resource pool
 * (@proto_pool) and they are automatically freed when the protocol is removed.
 */

struct channel *
proto_add_channel(struct proto *p, struct channel_config *cf)
{
  struct channel *c = mb_allocz(proto_pool, cf->channel->channel_size);

  c->name = cf->name;
  c->channel = cf->channel;
  c->proto = p;
  c->table = cf->table->table;

  c->in_filter = cf->in_filter;
  c->out_filter = cf->out_filter;
  c->rx_limit = cf->rx_limit;
  c->in_limit = cf->in_limit;
  c->out_limit = cf->out_limit;

  c->net_type = cf->net_type;
  c->ra_mode = cf->ra_mode;
  c->preference = cf->preference;
  c->merge_limit = cf->merge_limit;
  c->in_keep_filtered = cf->in_keep_filtered;

  c->channel_state = CS_DOWN;
  c->export_state = ES_DOWN;
  c->last_state_change = current_time();
  c->reloadable = 1;

  CALL(c->channel->init, c, cf);

  add_tail(&p->channels, &c->n);

  PD(p, "Channel %s connected to table %s", c->name, c->table->name);

  return c;
}

void
proto_remove_channel(struct proto *p, struct channel *c)
{
  ASSERT(c->channel_state == CS_DOWN);

  PD(p, "Channel %s removed", c->name);

  rem_node(&c->n);
  mb_free(c);
}


static void
proto_start_channels(struct proto *p)
{
  struct channel *c;
  WALK_LIST(c, p->channels)
    if (!c->disabled)
      channel_set_state(c, CS_UP);
}

static void
proto_pause_channels(struct proto *p)
{
  struct channel *c;
  WALK_LIST(c, p->channels)
    if (!c->disabled && channel_is_active(c))
      channel_set_state(c, CS_START);
}

static void
proto_stop_channels(struct proto *p)
{
  struct channel *c;
  WALK_LIST(c, p->channels)
    if (!c->disabled && channel_is_active(c))
      channel_set_state(c, CS_FLUSHING);
}

static void
proto_remove_channels(struct proto *p)
{
  struct channel *c;
  WALK_LIST_FIRST(c, p->channels)
    proto_remove_channel(p, c);
}

static void
channel_schedule_feed(struct channel *c, int initial)
{
  // DBG("%s: Scheduling meal\n", p->name);
  ASSERT(c->channel_state == CS_UP);

  c->export_state = ES_FEEDING;
  c->refeeding = !initial;

  ev_schedule(c->feed_event);
}

static void
channel_feed_loop(void *ptr)
{
  struct channel *c = ptr;

  if (c->export_state != ES_FEEDING)
    return;

  if (!c->feed_active)
    if (c->proto->feed_begin)
      c->proto->feed_begin(c, !c->refeeding);

  // DBG("Feeding protocol %s continued\n", p->name);
  if (!rt_feed_channel(c))
  {
    ev_schedule(c->feed_event);
    return;
  }

  // DBG("Feeding protocol %s finished\n", p->name);
  c->export_state = ES_READY;
  // proto_log_state_change(p);

  if (c->proto->feed_end)
    c->proto->feed_end(c);
}


static void
channel_start_export(struct channel *c)
{
  ASSERT(c->channel_state == CS_UP);
  ASSERT(c->export_state == ES_DOWN);

  channel_schedule_feed(c, 1);	/* Sets ES_FEEDING */
}

static void
channel_stop_export(struct channel *c)
{
  /* Need to abort feeding */
  if (c->export_state == ES_FEEDING)
    rt_feed_channel_abort(c);

  c->export_state = ES_DOWN;
  c->stats.exp_routes = 0;
}

static void
channel_do_start(struct channel *c)
{
  rt_lock_table(c->table);
  add_tail(&c->table->channels, &c->table_node);
  c->proto->active_channels++;

  c->feed_event = ev_new(c->proto->pool);
  c->feed_event->data = c;
  c->feed_event->hook = channel_feed_loop;

  channel_reset_limit(&c->rx_limit);
  channel_reset_limit(&c->in_limit);
  channel_reset_limit(&c->out_limit);

  CALL(c->channel->start, c);
}

static void
channel_do_flush(struct channel *c)
{
  rt_schedule_prune(c->table);

  c->gr_wait = 0;
  if (c->gr_lock)
    channel_graceful_restart_unlock(c);

  CALL(c->channel->shutdown, c);
}

static void
channel_do_down(struct channel *c)
{
  rem_node(&c->table_node);
  rt_unlock_table(c->table);
  c->proto->active_channels--;

  if ((c->stats.imp_routes + c->stats.filt_routes) != 0)
    log(L_ERR "%s: Channel %s is down but still has some routes", c->proto->name, c->name);

  memset(&c->stats, 0, sizeof(struct proto_stats));

  CALL(c->channel->cleanup, c);

  /* Schedule protocol shutddown */
  if (proto_is_done(c->proto))
    ev_schedule(c->proto->event);
}

void
channel_set_state(struct channel *c, uint state)
{
  uint cs = c->channel_state;
  uint es = c->export_state;

  DBG("%s reporting channel %s state transition %s -> %s\n", c->proto->name, c->name, c_states[cs], c_states[state]);
  if (state == cs)
    return;

  c->channel_state = state;
  c->last_state_change = current_time();

  switch (state)
  {
  case CS_START:
    ASSERT(cs == CS_DOWN || cs == CS_UP);

    if (cs == CS_DOWN)
      channel_do_start(c);

    if (es != ES_DOWN)
      channel_stop_export(c);

    break;

  case CS_UP:
    ASSERT(cs == CS_DOWN || cs == CS_START);

    if (cs == CS_DOWN)
      channel_do_start(c);

    if (!c->gr_wait && c->proto->rt_notify)
      channel_start_export(c);

    break;

  case CS_FLUSHING:
    ASSERT(cs == CS_START || cs == CS_UP);

    if (es != ES_DOWN)
      channel_stop_export(c);

    channel_do_flush(c);
    break;

  case CS_DOWN:
    ASSERT(cs == CS_FLUSHING);

    channel_do_down(c);
    break;

  default:
    ASSERT(0);
  }
  // XXXX proto_log_state_change(c);
}

/**
 * channel_request_feeding - request feeding routes to the channel
 * @c: given channel
 *
 * Sometimes it is needed to send again all routes to the channel. This is
 * called feeding and can be requested by this function. This would cause
 * channel export state transition to ES_FEEDING (during feeding) and when
 * completed, it will switch back to ES_READY. This function can be called
 * even when feeding is already running, in that case it is restarted.
 */
void
channel_request_feeding(struct channel *c)
{
  ASSERT(c->channel_state == CS_UP);

  /* Do nothing if we are still waiting for feeding */
  if (c->export_state == ES_DOWN)
    return;

  /* If we are already feeding, we want to restart it */
  if (c->export_state == ES_FEEDING)
  {
    /* Unless feeding is in initial state */
    if (!c->feed_active)
	return;

    rt_feed_channel_abort(c);
  }

  channel_reset_limit(&c->out_limit);

  /* Hack: reset exp_routes during refeed, and do not decrease it later */
  c->stats.exp_routes = 0;

  channel_schedule_feed(c, 0);	/* Sets ES_FEEDING */
  // proto_log_state_change(c);
}

static inline int
channel_reloadable(struct channel *c)
{
  return c->proto->reload_routes && c->reloadable;
}

static void
channel_request_reload(struct channel *c)
{
  ASSERT(c->channel_state == CS_UP);
  // ASSERT(channel_reloadable(c));

  c->proto->reload_routes(c);

  /*
   * Should this be done before reload_routes() hook?
   * Perhaps, but routes are updated asynchronously.
   */
  channel_reset_limit(&c->rx_limit);
  channel_reset_limit(&c->in_limit);
}

const struct channel_class channel_basic = {
  .channel_size = sizeof(struct channel),
  .config_size = sizeof(struct channel_config)
};

void *
channel_config_new(const struct channel_class *cc, uint net_type, struct proto_config *proto)
{
  struct channel_config *cf = NULL;
  struct rtable_config *tab = NULL;
  const char *name = NULL;

  if (net_type)
  {
    if (!net_val_match(net_type, proto->protocol->channel_mask))
      cf_error("Unsupported channel type");

    if (proto->net_type && (net_type != proto->net_type))
      cf_error("Different channel type");

    tab = new_config->def_tables[net_type];
    name = net_label[net_type];
  }

  if (!cc)
    cc = &channel_basic;

  cf = cfg_allocz(cc->config_size);
  cf->name = name;
  cf->channel = cc;
  cf->table = tab;
  cf->out_filter = FILTER_REJECT;

  cf->net_type = net_type;
  cf->ra_mode = RA_OPTIMAL;
  cf->preference = proto->protocol->preference;

  add_tail(&proto->channels, &cf->n);

  return cf;
}

struct channel_config *
channel_copy_config(struct channel_config *src, struct proto_config *proto)
{
  struct channel_config *dst = cfg_alloc(src->channel->config_size);

  memcpy(dst, src, src->channel->config_size);
  add_tail(&proto->channels, &dst->n);
  CALL(src->channel->copy_config, dst, src);

  return dst;
}


static int reconfigure_type;  /* Hack to propagate type info to channel_reconfigure() */

int
channel_reconfigure(struct channel *c, struct channel_config *cf)
{
  /* FIXME: better handle these changes, also handle in_keep_filtered */
  if ((c->table != cf->table->table) || (cf->ra_mode && (c->ra_mode != cf->ra_mode)))
    return 0;

  int import_changed = !filter_same(c->in_filter, cf->in_filter);
  int export_changed = !filter_same(c->out_filter, cf->out_filter);

  if (c->preference != cf->preference)
    import_changed = 1;

  if (c->merge_limit != cf->merge_limit)
    export_changed = 1;

  /* Reconfigure channel fields */
  c->in_filter = cf->in_filter;
  c->out_filter = cf->out_filter;
  c->rx_limit = cf->rx_limit;
  c->in_limit = cf->in_limit;
  c->out_limit = cf->out_limit;

  // c->ra_mode = cf->ra_mode;
  c->merge_limit = cf->merge_limit;
  c->preference = cf->preference;
  c->in_keep_filtered = cf->in_keep_filtered;

  channel_verify_limits(c);

  /* Execute channel-specific reconfigure hook */
  if (c->channel->reconfigure && !c->channel->reconfigure(c, cf))
    return 0;

  /* If the channel is not open, it has no routes and we cannot reload it anyways */
  if (c->channel_state != CS_UP)
    return 1;

  if (reconfigure_type == RECONFIG_SOFT)
  {
    if (import_changed)
      log(L_INFO "Channel %s.%s changed import", c->proto->name, c->name);

    if (export_changed)
      log(L_INFO "Channel %s.%s changed export", c->proto->name, c->name);

    return 1;
  }

  /* Route reload may be not supported */
  if (import_changed && !channel_reloadable(c))
    return 0;

  if (import_changed || export_changed)
    log(L_INFO "Reloading channel %s.%s", c->proto->name, c->name);

  if (import_changed)
    channel_request_reload(c);

  if (export_changed)
    channel_request_feeding(c);

  return 1;
}


int
proto_configure_channel(struct proto *p, struct channel **pc, struct channel_config *cf)
{
  struct channel *c = *pc;

  if (!c && cf)
  {
    *pc = proto_add_channel(p, cf);
  }
  else if (c && !cf)
  {
    if (c->channel_state != CS_DOWN)
    {
      log(L_INFO "Cannot remove channel %s.%s", c->proto->name, c->name);
      return 0;
    }

    proto_remove_channel(p, c);
    *pc = NULL;
  }
  else if (c && cf)
  {
    if (!channel_reconfigure(c, cf))
    {
      log(L_INFO "Cannot reconfigure channel %s.%s", c->proto->name, c->name);
      return 0;
    }
  }

  return 1;
}


static void
proto_event(void *ptr)
{
  struct proto *p = ptr;

  if (p->do_start)
  {
    if_feed_baby(p);
    p->do_start = 0;
  }

  if (p->do_stop)
  {
    if (p->proto == &proto_unix_iface)
      if_flush_ifaces(p);
    p->do_stop = 0;
  }

  if (proto_is_done(p))
  {
    if (p->proto->cleanup)
      p->proto->cleanup(p);

    p->active = 0;
    proto_log_state_change(p);
    proto_rethink_goal(p);
  }
}


/**
 * proto_new - create a new protocol instance
 * @c: protocol configuration
 *
 * When a new configuration has been read in, the core code starts
 * initializing all the protocol instances configured by calling their
 * init() hooks with the corresponding instance configuration. The initialization
 * code of the protocol is expected to create a new instance according to the
 * configuration by calling this function and then modifying the default settings
 * to values wanted by the protocol.
 */
void *
proto_new(struct proto_config *cf)
{
  struct proto *p = mb_allocz(proto_pool, cf->protocol->proto_size);

  p->cf = cf;
  p->debug = cf->debug;
  p->mrtdump = cf->mrtdump;
  p->name = cf->name;
  p->proto = cf->protocol;
  p->net_type = cf->net_type;
  p->disabled = cf->disabled;
  p->hash_key = random_u32();
  cf->proto = p;

  init_list(&p->channels);

  return p;
}

static struct proto *
proto_init(struct proto_config *c, node *n)
{
  struct protocol *pr = c->protocol;
  struct proto *p = pr->init(c);

  p->proto_state = PS_DOWN;
  p->last_state_change = current_time();
  insert_node(&p->n, n);

  p->event = ev_new(proto_pool);
  p->event->hook = proto_event;
  p->event->data = p;

  PD(p, "Initializing%s", p->disabled ? " [disabled]" : "");

  return p;
}

static void
proto_start(struct proto *p)
{
  /* Here we cannot use p->cf->name since it won't survive reconfiguration */
  p->pool = rp_new(proto_pool, p->proto->name);

  if (graceful_restart_state == GRS_INIT)
    p->gr_recovery = 1;
}


/**
 * proto_config_new - create a new protocol configuration
 * @pr: protocol the configuration will belong to
 * @class: SYM_PROTO or SYM_TEMPLATE
 *
 * Whenever the configuration file says that a new instance
 * of a routing protocol should be created, the parser calls
 * proto_config_new() to create a configuration entry for this
 * instance (a structure staring with the &proto_config header
 * containing all the generic items followed by protocol-specific
 * ones). Also, the configuration entry gets added to the list
 * of protocol instances kept in the configuration.
 *
 * The function is also used to create protocol templates (when class
 * SYM_TEMPLATE is specified), the only difference is that templates
 * are not added to the list of protocol instances and therefore not
 * initialized during protos_commit()).
 */
void *
proto_config_new(struct protocol *pr, int class)
{
  struct proto_config *cf = cfg_allocz(pr->config_size);

  if (class == SYM_PROTO)
    add_tail(&new_config->protos, &cf->n);

  cf->global = new_config;
  cf->protocol = pr;
  cf->name = pr->name;
  cf->class = class;
  cf->debug = new_config->proto_default_debug;
  cf->mrtdump = new_config->proto_default_mrtdump;

  init_list(&cf->channels);

  return cf;
}


/**
 * proto_copy_config - copy a protocol configuration
 * @dest: destination protocol configuration
 * @src: source protocol configuration
 *
 * Whenever a new instance of a routing protocol is created from the
 * template, proto_copy_config() is called to copy a content of
 * the source protocol configuration to the new protocol configuration.
 * Name, class and a node in protos list of @dest are kept intact.
 * copy_config() protocol hook is used to copy protocol-specific data.
 */
void
proto_copy_config(struct proto_config *dest, struct proto_config *src)
{
  struct channel_config *cc;
  node old_node;
  int old_class;
  char *old_name;

  if (dest->protocol != src->protocol)
    cf_error("Can't copy configuration from a different protocol type");

  if (dest->protocol->copy_config == NULL)
    cf_error("Inheriting configuration for %s is not supported", src->protocol->name);

  DBG("Copying configuration from %s to %s\n", src->name, dest->name);

  /*
   * Copy struct proto_config here. Keep original node, class and name.
   * protocol-specific config copy is handled by protocol copy_config() hook
   */

  old_node = dest->n;
  old_class = dest->class;
  old_name = dest->name;

  memcpy(dest, src, src->protocol->config_size);

  dest->n = old_node;
  dest->class = old_class;
  dest->name = old_name;
  init_list(&dest->channels);

  WALK_LIST(cc, src->channels)
    channel_copy_config(cc, dest);

  /* FIXME: allow for undefined copy_config */
  dest->protocol->copy_config(dest, src);
}

/**
 * protos_preconfig - pre-configuration processing
 * @c: new configuration
 *
 * This function calls the preconfig() hooks of all routing
 * protocols available to prepare them for reading of the new
 * configuration.
 */
void
protos_preconfig(struct config *c)
{
  struct protocol *p;

  init_list(&c->protos);
  DBG("Protocol preconfig:");
  WALK_LIST(p, protocol_list)
  {
    DBG(" %s", p->name);
    p->name_counter = 0;
    if (p->preconfig)
      p->preconfig(p, c);
  }
  DBG("\n");
}

<<<<<<< HEAD
=======
extern struct protocol proto_unix_iface;

static struct proto *
proto_init(struct proto_config *c)
{
  struct protocol *p = c->protocol;
  struct proto *q = p->init(c);

  q->proto_state = PS_DOWN;
  q->core_state = FS_HUNGRY;
  q->export_state = ES_DOWN;
  q->last_state_change = now;
  q->vrf = c->vrf;

  add_tail(&initial_proto_list, &q->n);

  if (p == &proto_unix_iface)
    initial_device_proto = q;

  add_tail(&proto_list, &q->glob_node);
  PD(q, "Initializing%s", q->disabled ? " [disabled]" : "");
  return q;
}

int proto_reconfig_type;  /* Hack to propagate type info to pipe reconfigure hook */

>>>>>>> 7b2c5f3d
static int
proto_reconfigure(struct proto *p, struct proto_config *oc, struct proto_config *nc, int type)
{
  /* If the protocol is DOWN, we just restart it */
  if (p->proto_state == PS_DOWN)
    return 0;

  /* If there is a too big change in core attributes, ... */
  if ((nc->protocol != oc->protocol) ||
<<<<<<< HEAD
      (nc->net_type != oc->net_type) ||
      (nc->disabled != p->disabled))
=======
      (nc->disabled != p->disabled) ||
      (nc->vrf != oc->vrf) ||
      (nc->table->table != oc->table->table))
>>>>>>> 7b2c5f3d
    return 0;

  p->name = nc->name;
  p->debug = nc->debug;
  p->mrtdump = nc->mrtdump;
  reconfigure_type = type;

  /* Execute protocol specific reconfigure hook */
  if (!p->proto->reconfigure || !p->proto->reconfigure(p, nc))
    return 0;

  DBG("\t%s: same\n", oc->name);
  PD(p, "Reconfigured");
  p->cf = nc;

  return 1;
}

/**
 * protos_commit - commit new protocol configuration
 * @new: new configuration
 * @old: old configuration or %NULL if it's boot time config
 * @force_reconfig: force restart of all protocols (used for example
 * when the router ID changes)
 * @type: type of reconfiguration (RECONFIG_SOFT or RECONFIG_HARD)
 *
 * Scan differences between @old and @new configuration and adjust all
 * protocol instances to conform to the new configuration.
 *
 * When a protocol exists in the new configuration, but it doesn't in the
 * original one, it's immediately started. When a collision with the other
 * running protocol would arise, the new protocol will be temporarily stopped
 * by the locking mechanism.
 *
 * When a protocol exists in the old configuration, but it doesn't in the
 * new one, it's shut down and deleted after the shutdown completes.
 *
 * When a protocol exists in both configurations, the core decides
 * whether it's possible to reconfigure it dynamically - it checks all
 * the core properties of the protocol (changes in filters are ignored
 * if type is RECONFIG_SOFT) and if they match, it asks the
 * reconfigure() hook of the protocol to see if the protocol is able
 * to switch to the new configuration.  If it isn't possible, the
 * protocol is shut down and a new instance is started with the new
 * configuration after the shutdown is completed.
 */
void
protos_commit(struct config *new, struct config *old, int force_reconfig, int type)
{
  struct proto_config *oc, *nc;
  struct symbol *sym;
  struct proto *p;
  node *n;


  DBG("protos_commit:\n");
  if (old)
  {
    WALK_LIST(oc, old->protos)
    {
      p = oc->proto;
      sym = cf_find_symbol(new, oc->name);
      if (sym && sym->class == SYM_PROTO && !new->shutdown)
      {
	/* Found match, let's check if we can smoothly switch to new configuration */
	/* No need to check description */
	nc = sym->def;
	nc->proto = p;

	/* We will try to reconfigure protocol p */
	if (! force_reconfig && proto_reconfigure(p, oc, nc, type))
	  continue;

	/* Unsuccessful, we will restart it */
	if (!p->disabled && !nc->disabled)
	  log(L_INFO "Restarting protocol %s", p->name);
	else if (p->disabled && !nc->disabled)
	  log(L_INFO "Enabling protocol %s", p->name);
	else if (!p->disabled && nc->disabled)
	  log(L_INFO "Disabling protocol %s", p->name);

	p->down_code = nc->disabled ? PDC_CF_DISABLE : PDC_CF_RESTART;
	p->cf_new = nc;
      }
      else if (!new->shutdown)
      {
	log(L_INFO "Removing protocol %s", p->name);
	p->down_code = PDC_CF_REMOVE;
	p->cf_new = NULL;
      }
      else /* global shutdown */
      {
	p->down_code = PDC_CMD_SHUTDOWN;
	p->cf_new = NULL;
      }

      p->reconfiguring = 1;
      config_add_obstacle(old);
      proto_rethink_goal(p);
    }
  }

  struct proto *first_dev_proto = NULL;

  n = NODE &(proto_list.head);
  WALK_LIST(nc, new->protos)
    if (!nc->proto)
    {
      /* Not a first-time configuration */
      if (old)
	log(L_INFO "Adding protocol %s", nc->name);

      p = proto_init(nc, n);
      n = NODE p;

      if (p->proto == &proto_unix_iface)
	first_dev_proto = p;
    }
    else
      n = NODE nc->proto;

  DBG("Protocol start\n");

  /* Start device protocol first */
  if (first_dev_proto)
    proto_rethink_goal(first_dev_proto);

  /* Determine router ID for the first time - it has to be here and not in
     global_commit() because it is postponed after start of device protocol */
  if (!config->router_id)
  {
    config->router_id = if_choose_router_id(config->router_id_from, 0);
    if (!config->router_id)
      die("Cannot determine router ID, please configure it manually");
  }

  /* Start all new protocols */
  WALK_LIST_DELSAFE(p, n, proto_list)
    proto_rethink_goal(p);
}

static void
proto_rethink_goal(struct proto *p)
{
  struct protocol *q;
  byte goal;

  if (p->reconfiguring && !p->active)
  {
    struct proto_config *nc = p->cf_new;
    node *n = p->n.prev;
    DBG("%s has shut down for reconfiguration\n", p->name);
    p->cf->proto = NULL;
    config_del_obstacle(p->cf->global);
    proto_remove_channels(p);
    rem_node(&p->n);
    rfree(p->event);
    mb_free(p);
    if (!nc)
      return;
    p = proto_init(nc, n);
  }

  /* Determine what state we want to reach */
  if (p->disabled || p->reconfiguring)
    goal = PS_DOWN;
  else
    goal = PS_UP;

  q = p->proto;
  if (goal == PS_UP)
  {
    if (!p->active)
    {
      /* Going up */
      DBG("Kicking %s up\n", p->name);
      PD(p, "Starting");
      proto_start(p);
      proto_notify_state(p, (q->start ? q->start(p) : PS_UP));
    }
  }
  else
  {
    if (p->proto_state == PS_START || p->proto_state == PS_UP)
    {
      /* Going down */
      DBG("Kicking %s down\n", p->name);
      PD(p, "Shutting down");
      proto_notify_state(p, (q->shutdown ? q->shutdown(p) : PS_DOWN));
    }
  }
}


/**
 * DOC: Graceful restart recovery
 *
 * Graceful restart of a router is a process when the routing plane (e.g. BIRD)
 * restarts but both the forwarding plane (e.g kernel routing table) and routing
 * neighbors keep proper routes, and therefore uninterrupted packet forwarding
 * is maintained.
 *
 * BIRD implements graceful restart recovery by deferring export of routes to
 * protocols until routing tables are refilled with the expected content. After
 * start, protocols generate routes as usual, but routes are not propagated to
 * them, until protocols report that they generated all routes. After that,
 * graceful restart recovery is finished and the export (and the initial feed)
 * to protocols is enabled.
 *
 * When graceful restart recovery need is detected during initialization, then
 * enabled protocols are marked with @gr_recovery flag before start. Such
 * protocols then decide how to proceed with graceful restart, participation is
 * voluntary. Protocols could lock the recovery for each channel by function
 * channel_graceful_restart_lock() (state stored in @gr_lock flag), which means
 * that they want to postpone the end of the recovery until they converge and
 * then unlock it. They also could set @gr_wait before advancing to %PS_UP,
 * which means that the core should defer route export to that channel until
 * the end of the recovery. This should be done by protocols that expect their
 * neigbors to keep the proper routes (kernel table, BGP sessions with BGP
 * graceful restart capability).
 *
 * The graceful restart recovery is finished when either all graceful restart
 * locks are unlocked or when graceful restart wait timer fires.
 *
 */

static void graceful_restart_done(timer *t);

/**
 * graceful_restart_recovery - request initial graceful restart recovery
 *
 * Called by the platform initialization code if the need for recovery
 * after graceful restart is detected during boot. Have to be called
 * before protos_commit().
 */
void
graceful_restart_recovery(void)
{
  graceful_restart_state = GRS_INIT;
}

/**
 * graceful_restart_init - initialize graceful restart
 *
 * When graceful restart recovery was requested, the function starts an active
 * phase of the recovery and initializes graceful restart wait timer. The
 * function have to be called after protos_commit().
 */
void
graceful_restart_init(void)
{
  if (!graceful_restart_state)
    return;

  log(L_INFO "Graceful restart started");

  if (!graceful_restart_locks)
  {
    graceful_restart_done(NULL);
    return;
  }

  graceful_restart_state = GRS_ACTIVE;
  gr_wait_timer = tm_new_init(proto_pool, graceful_restart_done, NULL, 0, 0);
  tm_start(gr_wait_timer, config->gr_wait S);
}

/**
 * graceful_restart_done - finalize graceful restart
 * @t: unused
 *
 * When there are no locks on graceful restart, the functions finalizes the
 * graceful restart recovery. Protocols postponing route export until the end of
 * the recovery are awakened and the export to them is enabled. All other
 * related state is cleared. The function is also called when the graceful
 * restart wait timer fires (but there are still some locks).
 */
static void
graceful_restart_done(timer *t UNUSED)
{
  log(L_INFO "Graceful restart done");
  graceful_restart_state = GRS_DONE;

  struct proto *p;
  WALK_LIST(p, proto_list)
  {
    if (!p->gr_recovery)
      continue;

    struct channel *c;
    WALK_LIST(c, p->channels)
    {
      /* Resume postponed export of routes */
      if ((c->channel_state == CS_UP) && c->gr_wait && c->proto->rt_notify)
	channel_start_export(c);

      /* Cleanup */
      c->gr_wait = 0;
      c->gr_lock = 0;
    }

    p->gr_recovery = 0;
  }

  graceful_restart_locks = 0;
}

void
graceful_restart_show_status(void)
{
  if (graceful_restart_state != GRS_ACTIVE)
    return;

  cli_msg(-24, "Graceful restart recovery in progress");
  cli_msg(-24, "  Waiting for %d channels to recover", graceful_restart_locks);
  cli_msg(-24, "  Wait timer is %t/%u", tm_remains(gr_wait_timer), config->gr_wait);
}

/**
 * channel_graceful_restart_lock - lock graceful restart by channel
 * @p: channel instance
 *
 * This function allows a protocol to postpone the end of graceful restart
 * recovery until it converges. The lock is removed when the protocol calls
 * channel_graceful_restart_unlock() or when the channel is closed.
 *
 * The function have to be called during the initial phase of graceful restart
 * recovery and only for protocols that are part of graceful restart (i.e. their
 * @gr_recovery is set), which means it should be called from protocol start
 * hooks.
 */
void
channel_graceful_restart_lock(struct channel *c)
{
  ASSERT(graceful_restart_state == GRS_INIT);
  ASSERT(c->proto->gr_recovery);

  if (c->gr_lock)
    return;

  c->gr_lock = 1;
  graceful_restart_locks++;
}

/**
 * channel_graceful_restart_unlock - unlock graceful restart by channel
 * @p: channel instance
 *
 * This function unlocks a lock from channel_graceful_restart_lock(). It is also
 * automatically called when the lock holding protocol went down.
 */
void
channel_graceful_restart_unlock(struct channel *c)
{
  if (!c->gr_lock)
    return;

  c->gr_lock = 0;
  graceful_restart_locks--;

  if ((graceful_restart_state == GRS_ACTIVE) && !graceful_restart_locks)
    tm_start(gr_wait_timer, 0);
}



/**
 * protos_dump_all - dump status of all protocols
 *
 * This function dumps status of all existing protocol instances to the
 * debug output. It involves printing of general status information
 * such as protocol states, its position on the protocol lists
 * and also calling of a dump() hook of the protocol to print
 * the internals.
 */
void
protos_dump_all(void)
{
  debug("Protocols:\n");

  struct proto *p;
  WALK_LIST(p, proto_list)
  {
    debug("  protocol %s state %s\n", p->name, p_states[p->proto_state]);

    struct channel *c;
    WALK_LIST(c, p->channels)
    {
      debug("\tTABLE %s\n", c->table->name);
      if (c->in_filter)
	debug("\tInput filter: %s\n", filter_name(c->in_filter));
      if (c->out_filter)
	debug("\tOutput filter: %s\n", filter_name(c->out_filter));
    }

    if (p->proto->dump && (p->proto_state != PS_DOWN))
      p->proto->dump(p);
  }
}

/**
 * proto_build - make a single protocol available
 * @p: the protocol
 *
 * After the platform specific initialization code uses protos_build()
 * to add all the standard protocols, it should call proto_build() for
 * all platform specific protocols to inform the core that they exist.
 */
void
proto_build(struct protocol *p)
{
  add_tail(&protocol_list, &p->n);
  if (p->attr_class)
    {
      ASSERT(!attr_class_to_protocol[p->attr_class]);
      attr_class_to_protocol[p->attr_class] = p;
    }
}

/* FIXME: convert this call to some protocol hook */
extern void bfd_init_all(void);

/**
 * protos_build - build a protocol list
 *
 * This function is called during BIRD startup to insert
 * all standard protocols to the global protocol list. Insertion
 * of platform specific protocols (such as the kernel syncer)
 * is in the domain of competence of the platform dependent
 * startup code.
 */
void
protos_build(void)
{
  init_list(&proto_list);
  init_list(&protocol_list);

  proto_build(&proto_device);
#ifdef CONFIG_RADV
  proto_build(&proto_radv);
#endif
#ifdef CONFIG_RIP
  proto_build(&proto_rip);
#endif
#ifdef CONFIG_STATIC
  proto_build(&proto_static);
#endif
#ifdef CONFIG_OSPF
  proto_build(&proto_ospf);
#endif
#ifdef CONFIG_PIPE
  proto_build(&proto_pipe);
#endif
#ifdef CONFIG_BGP
  proto_build(&proto_bgp);
#endif
#ifdef CONFIG_BFD
  proto_build(&proto_bfd);
  bfd_init_all();
#endif
#ifdef CONFIG_BABEL
  proto_build(&proto_babel);
#endif
#ifdef CONFIG_RPKI
  proto_build(&proto_rpki);
#endif

  proto_pool = rp_new(&root_pool, "Protocols");
  proto_shutdown_timer = tm_new(proto_pool);
  proto_shutdown_timer->hook = proto_shutdown_loop;
}


/* Temporary hack to propagate restart to BGP */
int proto_restart;

static void
proto_shutdown_loop(timer *t UNUSED)
{
  struct proto *p, *p_next;

  WALK_LIST_DELSAFE(p, p_next, proto_list)
    if (p->down_sched)
    {
      proto_restart = (p->down_sched == PDS_RESTART);

      p->disabled = 1;
      proto_rethink_goal(p);
      if (proto_restart)
      {
	p->disabled = 0;
	proto_rethink_goal(p);
      }
    }
}

static inline void
proto_schedule_down(struct proto *p, byte restart, byte code)
{
  /* Does not work for other states (even PS_START) */
  ASSERT(p->proto_state == PS_UP);

  /* Scheduled restart may change to shutdown, but not otherwise */
  if (p->down_sched == PDS_DISABLE)
    return;

  p->down_sched = restart ? PDS_RESTART : PDS_DISABLE;
  p->down_code = code;
  tm_start_max(proto_shutdown_timer, restart ? 250 MS : 0);
}


static const char *
channel_limit_name(struct channel_limit *l)
{
  const char *actions[] = {
    [PLA_WARN] = "warn",
    [PLA_BLOCK] = "block",
    [PLA_RESTART] = "restart",
    [PLA_DISABLE] = "disable",
  };

  return actions[l->action];
}

/**
 * channel_notify_limit: notify about limit hit and take appropriate action
 * @c: channel
 * @l: limit being hit
 * @dir: limit direction (PLD_*)
 * @rt_count: the number of routes
 *
 * The function is called by the route processing core when limit @l
 * is breached. It activates the limit and tooks appropriate action
 * according to @l->action.
 */
void
channel_notify_limit(struct channel *c, struct channel_limit *l, int dir, u32 rt_count)
{
  const char *dir_name[PLD_MAX] = { "receive", "import" , "export" };
  const byte dir_down[PLD_MAX] = { PDC_RX_LIMIT_HIT, PDC_IN_LIMIT_HIT, PDC_OUT_LIMIT_HIT };
  struct proto *p = c->proto;

  if (l->state == PLS_BLOCKED)
    return;

  /* For warning action, we want the log message every time we hit the limit */
  if (!l->state || ((l->action == PLA_WARN) && (rt_count == l->limit)))
    log(L_WARN "Protocol %s hits route %s limit (%d), action: %s",
	p->name, dir_name[dir], l->limit, channel_limit_name(l));

  switch (l->action)
  {
  case PLA_WARN:
    l->state = PLS_ACTIVE;
    break;

  case PLA_BLOCK:
    l->state = PLS_BLOCKED;
    break;

  case PLA_RESTART:
  case PLA_DISABLE:
    l->state = PLS_BLOCKED;
    if (p->proto_state == PS_UP)
      proto_schedule_down(p, l->action == PLA_RESTART, dir_down[dir]);
    break;
  }
}

static void
channel_verify_limits(struct channel *c)
{
  struct channel_limit *l;
  u32 all_routes = c->stats.imp_routes + c->stats.filt_routes;

  l = &c->rx_limit;
  if (l->action && (all_routes > l->limit))
    channel_notify_limit(c, l, PLD_RX, all_routes);

  l = &c->in_limit;
  if (l->action && (c->stats.imp_routes > l->limit))
    channel_notify_limit(c, l, PLD_IN, c->stats.imp_routes);

  l = &c->out_limit;
  if (l->action && (c->stats.exp_routes > l->limit))
    channel_notify_limit(c, l, PLD_OUT, c->stats.exp_routes);
}

static inline void
channel_reset_limit(struct channel_limit *l)
{
  if (l->action)
    l->state = PLS_INITIAL;
}

static inline void
proto_do_start(struct proto *p)
{
  p->active = 1;
  p->do_start = 1;
  ev_schedule(p->event);
}

static void
proto_do_up(struct proto *p)
{
  if (!p->main_source)
  {
    p->main_source = rt_get_source(p, 0);
    rt_lock_source(p->main_source);
  }

  proto_start_channels(p);
}

static inline void
proto_do_pause(struct proto *p)
{
  proto_pause_channels(p);
}

static void
proto_do_stop(struct proto *p)
{
  p->down_sched = 0;
  p->gr_recovery = 0;

  p->do_stop = 1;
  ev_schedule(p->event);

  if (p->main_source)
  {
    rt_unlock_source(p->main_source);
    p->main_source = NULL;
  }

  proto_stop_channels(p);
}

static void
proto_do_down(struct proto *p)
{
  p->down_code = 0;
  neigh_prune();
  rfree(p->pool);
  p->pool = NULL;

  /* Shutdown is finished in the protocol event */
  if (proto_is_done(p))
    ev_schedule(p->event);
}



/**
 * proto_notify_state - notify core about protocol state change
 * @p: protocol the state of which has changed
 * @ps: the new status
 *
 * Whenever a state of a protocol changes due to some event internal
 * to the protocol (i.e., not inside a start() or shutdown() hook),
 * it should immediately notify the core about the change by calling
 * proto_notify_state() which will write the new state to the &proto
 * structure and take all the actions necessary to adapt to the new
 * state. State change to PS_DOWN immediately frees resources of protocol
 * and might execute start callback of protocol; therefore,
 * it should be used at tail positions of protocol callbacks.
 */
void
proto_notify_state(struct proto *p, uint state)
{
  uint ps = p->proto_state;

  DBG("%s reporting state transition %s -> %s\n", p->name, p_states[ps], p_states[state]);
  if (state == ps)
    return;

  p->proto_state = state;
  p->last_state_change = current_time();

  switch (state)
  {
  case PS_START:
    ASSERT(ps == PS_DOWN || ps == PS_UP);

    if (ps == PS_DOWN)
      proto_do_start(p);
    else
      proto_do_pause(p);
    break;

  case PS_UP:
    ASSERT(ps == PS_DOWN || ps == PS_START);

    if (ps == PS_DOWN)
      proto_do_start(p);

    proto_do_up(p);
    break;

  case PS_STOP:
    ASSERT(ps == PS_START || ps == PS_UP);

    proto_do_stop(p);
    break;

  case PS_DOWN:
    if (ps != PS_STOP)
      proto_do_stop(p);

    proto_do_down(p);
    break;

  default:
    bug("%s: Invalid state %d", p->name, ps);
  }

  proto_log_state_change(p);
}

/*
 *  CLI Commands
 */

static char *
proto_state_name(struct proto *p)
{
  switch (p->proto_state)
  {
  case PS_DOWN:		return p->active ? "flush" : "down";
  case PS_START:	return "start";
  case PS_UP:		return "up";
  case PS_STOP:		return "stop";
  default:		return "???";
  }
}

static void
channel_show_stats(struct channel *c)
{
  struct proto_stats *s = &c->stats;

  if (c->in_keep_filtered)
    cli_msg(-1006, "    Routes:         %u imported, %u filtered, %u exported",
	    s->imp_routes, s->filt_routes, s->exp_routes);
  else
    cli_msg(-1006, "    Routes:         %u imported, %u exported",
	    s->imp_routes, s->exp_routes);

  cli_msg(-1006, "    Route change stats:     received   rejected   filtered    ignored   accepted");
  cli_msg(-1006, "      Import updates:     %10u %10u %10u %10u %10u",
	  s->imp_updates_received, s->imp_updates_invalid,
	  s->imp_updates_filtered, s->imp_updates_ignored,
	  s->imp_updates_accepted);
  cli_msg(-1006, "      Import withdraws:   %10u %10u        --- %10u %10u",
	  s->imp_withdraws_received, s->imp_withdraws_invalid,
	  s->imp_withdraws_ignored, s->imp_withdraws_accepted);
  cli_msg(-1006, "      Export updates:     %10u %10u %10u        --- %10u",
	  s->exp_updates_received, s->exp_updates_rejected,
	  s->exp_updates_filtered, s->exp_updates_accepted);
  cli_msg(-1006, "      Export withdraws:   %10u        ---        ---        --- %10u",
	  s->exp_withdraws_received, s->exp_withdraws_accepted);
}

void
channel_show_limit(struct channel_limit *l, const char *dsc)
{
  if (!l->action)
    return;

  cli_msg(-1006, "    %-16s%d%s", dsc, l->limit, l->state ? " [HIT]" : "");
  cli_msg(-1006, "      Action:       %s", channel_limit_name(l));
}

void
channel_show_info(struct channel *c)
{
<<<<<<< HEAD
  cli_msg(-1006, "  Channel %s", c->name);
  cli_msg(-1006, "    State:          %s", c_states[c->channel_state]);
  cli_msg(-1006, "    Table:          %s", c->table->name);
  cli_msg(-1006, "    Preference:     %d", c->preference);
  cli_msg(-1006, "    Input filter:   %s", filter_name(c->in_filter));
  cli_msg(-1006, "    Output filter:  %s", filter_name(c->out_filter));
=======
  if (p->vrf)
    cli_msg(-1006, "  VRF:            %s", p->vrf->name);

  cli_msg(-1006, "  Preference:     %d", p->preference);
  cli_msg(-1006, "  Input filter:   %s", filter_name(p->cf->in_filter));
  cli_msg(-1006, "  Output filter:  %s", filter_name(p->cf->out_filter));
>>>>>>> 7b2c5f3d

  if (graceful_restart_state == GRS_ACTIVE)
    cli_msg(-1006, "    GR recovery:   %s%s",
	    c->gr_lock ? " pending" : "",
	    c->gr_wait ? " waiting" : "");

  channel_show_limit(&c->rx_limit, "Receive limit:");
  channel_show_limit(&c->in_limit, "Import limit:");
  channel_show_limit(&c->out_limit, "Export limit:");

  if (c->channel_state != CS_DOWN)
    channel_show_stats(c);
}

void
proto_cmd_show(struct proto *p, uint verbose, int cnt)
{
  byte buf[256], tbuf[TM_DATETIME_BUFFER_SIZE];

  /* First protocol - show header */
  if (!cnt)
    cli_msg(-2002, "name     proto    table    state  since       info");

  buf[0] = 0;
  if (p->proto->get_status)
    p->proto->get_status(p, buf);
  tm_format_time(tbuf, &config->tf_proto, p->last_state_change);
  cli_msg(-1002, "%-8s %-8s %-8s %-5s  %-10s  %s",
	  p->name,
	  p->proto->name,
	  p->main_channel ? p->main_channel->table->name : "---",
	  proto_state_name(p),
	  tbuf,
	  buf);

  if (verbose)
  {
    if (p->cf->dsc)
      cli_msg(-1006, "  Description:    %s", p->cf->dsc);
    if (p->cf->router_id)
      cli_msg(-1006, "  Router ID:      %R", p->cf->router_id);

    if (p->proto->show_proto_info)
      p->proto->show_proto_info(p);
    else
    {
      struct channel *c;
      WALK_LIST(c, p->channels)
	channel_show_info(c);
    }

    cli_msg(-1006, "");
  }
}

void
proto_cmd_disable(struct proto *p, uint arg UNUSED, int cnt UNUSED)
{
  if (p->disabled)
  {
    cli_msg(-8, "%s: already disabled", p->name);
    return;
  }

  log(L_INFO "Disabling protocol %s", p->name);
  p->disabled = 1;
  p->down_code = PDC_CMD_DISABLE;
  proto_rethink_goal(p);
  cli_msg(-9, "%s: disabled", p->name);
}

void
proto_cmd_enable(struct proto *p, uint arg UNUSED, int cnt UNUSED)
{
  if (!p->disabled)
  {
    cli_msg(-10, "%s: already enabled", p->name);
    return;
  }

  log(L_INFO "Enabling protocol %s", p->name);
  p->disabled = 0;
  proto_rethink_goal(p);
  cli_msg(-11, "%s: enabled", p->name);
}

void
proto_cmd_restart(struct proto *p, uint arg UNUSED, int cnt UNUSED)
{
  if (p->disabled)
  {
    cli_msg(-8, "%s: already disabled", p->name);
    return;
  }

  log(L_INFO "Restarting protocol %s", p->name);
  p->disabled = 1;
  p->down_code = PDC_CMD_RESTART;
  proto_rethink_goal(p);
  p->disabled = 0;
  proto_rethink_goal(p);
  cli_msg(-12, "%s: restarted", p->name);
}

void
proto_cmd_reload(struct proto *p, uint dir, int cnt UNUSED)
{
  struct channel *c;

  if (p->disabled)
  {
    cli_msg(-8, "%s: already disabled", p->name);
    return;
  }

  /* If the protocol in not UP, it has no routes */
  if (p->proto_state != PS_UP)
    return;

  /* All channels must support reload */
  if (dir != CMD_RELOAD_OUT)
    WALK_LIST(c, p->channels)
      if (!channel_reloadable(c))
      {
	cli_msg(-8006, "%s: reload failed", p->name);
	return;
      }

  log(L_INFO "Reloading protocol %s", p->name);

  /* re-importing routes */
  if (dir != CMD_RELOAD_OUT)
    WALK_LIST(c, p->channels)
      channel_request_reload(c);

  /* re-exporting routes */
  if (dir != CMD_RELOAD_IN)
    WALK_LIST(c, p->channels)
      channel_request_feeding(c);

  cli_msg(-15, "%s: reloading", p->name);
}

void
proto_cmd_debug(struct proto *p, uint mask, int cnt UNUSED)
{
  p->debug = mask;
}

void
proto_cmd_mrtdump(struct proto *p, uint mask, int cnt UNUSED)
{
  p->mrtdump = mask;
}

static void
proto_apply_cmd_symbol(struct symbol *s, void (* cmd)(struct proto *, uint, int), uint arg)
{
  if (s->class != SYM_PROTO)
  {
    cli_msg(9002, "%s is not a protocol", s->name);
    return;
  }

  cmd(((struct proto_config *)s->def)->proto, arg, 0);
  cli_msg(0, "");
}

static void
proto_apply_cmd_patt(char *patt, void (* cmd)(struct proto *, uint, int), uint arg)
{
  struct proto *p;
  int cnt = 0;

  WALK_LIST(p, proto_list)
    if (!patt || patmatch(patt, p->name))
      cmd(p, arg, cnt++);

  if (!cnt)
    cli_msg(8003, "No protocols match");
  else
    cli_msg(0, "");
}

void
proto_apply_cmd(struct proto_spec ps, void (* cmd)(struct proto *, uint, int),
		int restricted, uint arg)
{
  if (restricted && cli_access_restricted())
    return;

  if (ps.patt)
    proto_apply_cmd_patt(ps.ptr, cmd, arg);
  else
    proto_apply_cmd_symbol(ps.ptr, cmd, arg);
}

struct proto *
proto_get_named(struct symbol *sym, struct protocol *pr)
{
  struct proto *p, *q;

  if (sym)
  {
    if (sym->class != SYM_PROTO)
      cf_error("%s: Not a protocol", sym->name);

    p = ((struct proto_config *) sym->def)->proto;
    if (!p || p->proto != pr)
      cf_error("%s: Not a %s protocol", sym->name, pr->name);
  }
  else
  {
    p = NULL;
    WALK_LIST(q, proto_list)
      if ((q->proto == pr) && (q->proto_state != PS_DOWN))
      {
	if (p)
	  cf_error("There are multiple %s protocols running", pr->name);
	p = q;
      }
    if (!p)
      cf_error("There is no %s protocol running", pr->name);
  }

  return p;
}<|MERGE_RESOLUTION|>--- conflicted
+++ resolved
@@ -13,6 +13,7 @@
 #include "lib/resource.h"
 #include "lib/lists.h"
 #include "lib/event.h"
+#include "lib/timer.h"
 #include "lib/string.h"
 #include "conf/conf.h"
 #include "nest/route.h"
@@ -673,6 +674,7 @@
 
   p->proto_state = PS_DOWN;
   p->last_state_change = current_time();
+  p->vrf = c->vrf;
   insert_node(&p->n, n);
 
   p->event = ev_new(proto_pool);
@@ -809,35 +811,6 @@
   DBG("\n");
 }
 
-<<<<<<< HEAD
-=======
-extern struct protocol proto_unix_iface;
-
-static struct proto *
-proto_init(struct proto_config *c)
-{
-  struct protocol *p = c->protocol;
-  struct proto *q = p->init(c);
-
-  q->proto_state = PS_DOWN;
-  q->core_state = FS_HUNGRY;
-  q->export_state = ES_DOWN;
-  q->last_state_change = now;
-  q->vrf = c->vrf;
-
-  add_tail(&initial_proto_list, &q->n);
-
-  if (p == &proto_unix_iface)
-    initial_device_proto = q;
-
-  add_tail(&proto_list, &q->glob_node);
-  PD(q, "Initializing%s", q->disabled ? " [disabled]" : "");
-  return q;
-}
-
-int proto_reconfig_type;  /* Hack to propagate type info to pipe reconfigure hook */
-
->>>>>>> 7b2c5f3d
 static int
 proto_reconfigure(struct proto *p, struct proto_config *oc, struct proto_config *nc, int type)
 {
@@ -847,14 +820,9 @@
 
   /* If there is a too big change in core attributes, ... */
   if ((nc->protocol != oc->protocol) ||
-<<<<<<< HEAD
       (nc->net_type != oc->net_type) ||
-      (nc->disabled != p->disabled))
-=======
       (nc->disabled != p->disabled) ||
-      (nc->vrf != oc->vrf) ||
-      (nc->table->table != oc->table->table))
->>>>>>> 7b2c5f3d
+      (nc->vrf != oc->vrf))
     return 0;
 
   p->name = nc->name;
@@ -1633,21 +1601,12 @@
 void
 channel_show_info(struct channel *c)
 {
-<<<<<<< HEAD
   cli_msg(-1006, "  Channel %s", c->name);
   cli_msg(-1006, "    State:          %s", c_states[c->channel_state]);
   cli_msg(-1006, "    Table:          %s", c->table->name);
   cli_msg(-1006, "    Preference:     %d", c->preference);
   cli_msg(-1006, "    Input filter:   %s", filter_name(c->in_filter));
   cli_msg(-1006, "    Output filter:  %s", filter_name(c->out_filter));
-=======
-  if (p->vrf)
-    cli_msg(-1006, "  VRF:            %s", p->vrf->name);
-
-  cli_msg(-1006, "  Preference:     %d", p->preference);
-  cli_msg(-1006, "  Input filter:   %s", filter_name(p->cf->in_filter));
-  cli_msg(-1006, "  Output filter:  %s", filter_name(p->cf->out_filter));
->>>>>>> 7b2c5f3d
 
   if (graceful_restart_state == GRS_ACTIVE)
     cli_msg(-1006, "    GR recovery:   %s%s",
@@ -1689,6 +1648,8 @@
       cli_msg(-1006, "  Description:    %s", p->cf->dsc);
     if (p->cf->router_id)
       cli_msg(-1006, "  Router ID:      %R", p->cf->router_id);
+    if (p->vrf)
+      cli_msg(-1006, "  VRF:            %s", p->vrf->name);
 
     if (p->proto->show_proto_info)
       p->proto->show_proto_info(p);
