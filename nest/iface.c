--- conflicted
+++ resolved
@@ -30,6 +30,7 @@
 #include "nest/protocol.h"
 #include "nest/cli.h"
 #include "lib/resource.h"
+#include "lib/socket.h"
 #include "lib/string.h"
 #include "conf/conf.h"
 #include "sysdep/unix/krt.h"
@@ -91,8 +92,6 @@
     debug(" IGN");
   if (i->flags & IF_TMP_DOWN)
     debug(" TDOWN");
-  if (i->flags & IF_VIFI_ASSIGNED)
-    debug(" MR");
   debug(" MTU=%d\n", i->mtu);
   WALK_LIST(a, i->addrs)
     {
@@ -124,13 +123,8 @@
 {
   unsigned c;
 
-<<<<<<< HEAD
   if (((i->flags ^ j->flags) & ~(IF_UP | IF_SHUTDOWN | IF_UPDATED | IF_ADMIN_UP | IF_LINK_UP | IF_TMP_DOWN | IF_JUST_CREATED))
       || (i->index != j->index) || (i->master != j->master))
-=======
-  if (((i->flags ^ j->flags) & ~(IF_UP | IF_SHUTDOWN | IF_UPDATED | IF_ADMIN_UP | IF_LINK_UP | IF_TMP_DOWN | IF_JUST_CREATED | IF_VIFI_ASSIGNED))
-      || i->index != j->index)
->>>>>>> 76dd4730
     return IF_CHANGE_TOO_MUCH;
   c = 0;
   if ((i->flags ^ j->flags) & IF_UP)
@@ -145,7 +139,7 @@
 static inline void
 if_copy(struct iface *to, struct iface *from)
 {
-  to->flags = from->flags | (to->flags & (IF_TMP_DOWN | IF_VIFI_ASSIGNED));
+  to->flags = from->flags | (to->flags & IF_TMP_DOWN);
   to->mtu = from->mtu;
   to->master_index = from->master_index;
   to->master = from->master;
@@ -730,6 +724,10 @@
  *	Multicast Ifaces
  */
 
+struct mkrt_proto;
+void mkrt_register_mif(struct mkrt_proto *p, struct mif *mif);
+void mkrt_unregister_mif(struct mkrt_proto *p, struct mif *mif);
+
 static struct mif_group *
 mif_get_group(void)
 {
@@ -761,6 +759,9 @@
   grp->mifs[mif->index] = mif;
   MIFS_SET(mif, grp->indexes);
 
+  if (grp->owner)
+    mkrt_register_mif((struct mkrt_proto *) grp->owner, mif);
+
   return mif;
 }
 
@@ -769,6 +770,9 @@
 {
   if (--mif->uc)
     return;
+
+  if (grp->owner)
+    mkrt_unregister_mif((struct mkrt_proto *) grp->owner, mif);
 
   node *n;
   WALK_LIST_FIRST(n, mif->sockets)
@@ -778,6 +782,63 @@
   MIFS_CLR(mif, grp->indexes);
 
   mb_free(mif);
+}
+
+/*
+ * Move socket from global list to MIF based lists. These lists are used to
+ * deliver IGMP messages by mif_forward_igmp().
+ */
+void
+mif_listen_igmp(struct mif_group *grp, struct mif *mif, sock *s)
+{
+  rem_node(&s->n);
+  add_tail(mif ? &mif->sockets : &grp->sockets, &s->n);
+}
+
+/*
+ * Forward a packet from one socket to another. Emulates the receiving routine.
+ * Socket is in the same state as if it received the packet itself, but must not
+ * modify it to preserve it for others.
+ */
+static void
+mif_do_forward(sock *src, sock *dst, int len)
+{
+  if (!dst->rx_hook)
+    return;
+
+  dst->faddr = src->faddr;
+  dst->laddr = src->laddr;
+  dst->lifindex = src->lifindex;
+
+  dst->rbuf = src->rbuf;
+  dst->rpos = src->rpos;
+  dst->rbsize = src->rbsize;
+
+  dst->rx_hook(dst, len);
+
+  dst->faddr = dst->laddr = IPA_NONE;
+  dst->lifindex = 0;
+
+  dst->rbuf = dst->rpos = NULL;
+  dst->rbsize = 0;
+}
+
+/*
+ * Forward a packet to all sockets registered for given MIF. It is used to
+ * deliver IGMP messages from the MRT control socket to IGMP sockets.
+ */
+void
+mif_forward_igmp(struct mif_group *grp, struct mif *mif, sock *src, int len)
+{
+  node *n, *nn;
+  sock *dst;
+
+  WALK_LIST2_DELSAFE(dst, n, nn, grp->sockets, n)
+    mif_do_forward(src, dst, len);
+
+  if (mif)
+    WALK_LIST2_DELSAFE(dst, n, nn, mif->sockets, n)
+      mif_do_forward(src, dst, len);
 }
 
 /*
@@ -919,11 +980,10 @@
 	type = "PtP";
       else
 	type = "MultiAccess";
-      cli_msg(-1004, "\t%s%s%s%s Admin%s Link%s%s%s MTU=%d",
+      cli_msg(-1004, "\t%s%s%s Admin%s Link%s%s%s MTU=%d",
 	      type,
 	      (i->flags & IF_BROADCAST) ? " Broadcast" : "",
 	      (i->flags & IF_MULTICAST) ? " Multicast" : "",
-	      (i->flags & IF_VIFI_ASSIGNED) ? " MRoutable" : "",
 	      (i->flags & IF_ADMIN_UP) ? "Up" : "Down",
 	      (i->flags & IF_LINK_UP) ? "Up" : "Down",
 	      (i->flags & IF_LOOPBACK) ? " Loopback" : "",
