--- conflicted
+++ resolved
@@ -211,16 +211,13 @@
   case NET_VPN6: return FIB_HASH(f, a, vpn6);
   case NET_ROA4: return FIB_HASH(f, a, roa4);
   case NET_ROA6: return FIB_HASH(f, a, roa6);
-<<<<<<< HEAD
   case NET_FLOW4: return FIB_HASH(f, a, flow4);
   case NET_FLOW6: return FIB_HASH(f, a, flow6);
-  case NET_MPLS: return FIB_HASH(f, a, mpls);
-=======
   case NET_MREQ4: return FIB_HASH(f, a, mreq4);
   case NET_MREQ6: return FIB_HASH(f, a, mreq6);
   case NET_MGRP4: return FIB_HASH(f, a, mgrp4);
   case NET_MGRP6: return FIB_HASH(f, a, mgrp6);
->>>>>>> 76baa8b3
+  case NET_MPLS: return FIB_HASH(f, a, mpls);
   default: bug("invalid type");
   }
 }
@@ -255,16 +252,13 @@
   case NET_VPN6: return FIB_FIND(f, a, vpn6);
   case NET_ROA4: return FIB_FIND(f, a, roa4);
   case NET_ROA6: return FIB_FIND(f, a, roa6);
-<<<<<<< HEAD
   case NET_FLOW4: return FIB_FIND(f, a, flow4);
   case NET_FLOW6: return FIB_FIND(f, a, flow6);
-  case NET_MPLS: return FIB_FIND(f, a, mpls);
-=======
   case NET_MREQ4: return FIB_FIND(f, a, mreq4);
   case NET_MREQ6: return FIB_FIND(f, a, mreq6);
   case NET_MGRP4: return FIB_FIND(f, a, mgrp4);
   case NET_MGRP6: return FIB_FIND(f, a, mgrp6);
->>>>>>> 76baa8b3
+  case NET_MPLS: return FIB_FIND(f, a, mpls);
   default: bug("invalid type");
   }
 }
@@ -282,16 +276,13 @@
   case NET_VPN6: FIB_INSERT(f, a, e, vpn6); return;
   case NET_ROA4: FIB_INSERT(f, a, e, roa4); return;
   case NET_ROA6: FIB_INSERT(f, a, e, roa6); return;
-<<<<<<< HEAD
   case NET_FLOW4: FIB_INSERT(f, a, e, flow4); return;
   case NET_FLOW6: FIB_INSERT(f, a, e, flow6); return;
-  case NET_MPLS: FIB_INSERT(f, a, e, mpls); return;
-=======
   case NET_MREQ4: FIB_INSERT(f, a, e, mreq4); return;
   case NET_MREQ6: FIB_INSERT(f, a, e, mreq6); return;
   case NET_MGRP4: FIB_INSERT(f, a, e, mgrp4); return;
   case NET_MGRP6: FIB_INSERT(f, a, e, mgrp6); return;
->>>>>>> 76baa8b3
+  case NET_MPLS: FIB_INSERT(f, a, e, mpls); return;
   default: bug("invalid type");
   }
 }
