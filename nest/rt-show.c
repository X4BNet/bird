--- conflicted
+++ resolved
@@ -81,7 +81,6 @@
   void (*get_route_info)(struct rte *, byte *buf, struct ea_list *attrs);
   struct nexthop *nh;
 
-<<<<<<< HEAD
   byte ai[1024] = {0};
   switch (e->net->n.addr->type) {
     case NET_FLOW4:
@@ -90,10 +89,7 @@
       break;
   }
 
-  tm_format_datetime(tm, &config->tf_route, e->lastmod);
-=======
   tm_format_time(tm, &config->tf_route, e->lastmod);
->>>>>>> c408d807
   if (ipa_nonzero(a->from) && !ipa_equal(a->from, a->nh.gw))
     bsprintf(from, " from %I", a->from);
   else
@@ -117,11 +113,7 @@
   if (d->last_table != d->tab)
     rt_show_table(c, d);
 
-<<<<<<< HEAD
-  cli_printf(c, -1007, "%-18s%s %s [%s %s%s]%s%s", ia, ai, rta_dest_name(a->dest),
-=======
-  cli_printf(c, -1007, "%-20s %s [%s %s%s]%s%s", ia, rta_dest_name(a->dest),
->>>>>>> c408d807
+  cli_printf(c, -1007, "%-20s%s %s [%s %s%s]%s%s", ia, ai, rta_dest_name(a->dest),
 	     a->src->proto->name, tm, from, primary ? (sync_error ? " !" : " *") : "", info);
 
   if (a->dest == RTD_UNICAST)
