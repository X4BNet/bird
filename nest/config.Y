--- conflicted
+++ resolved
@@ -47,13 +47,8 @@
 CF_KEYWORDS(IPV4, IPVX, VPN4, VPN6, MPLS)
 CF_KEYWORDS(LIMIT, ACTION, WARN, BLOCK, RESTART, DISABLE)
 CF_KEYWORDS(PASSWORD, FROM, PASSIVE, TO, ID, EVENTS, PACKETS, PROTOCOLS, INTERFACES)
-<<<<<<< HEAD
 CF_KEYWORDS(PRIMARY, STATS, COUNT, FOR, COMMANDS, PREEXPORT, GENERATE, ROA, AS, MAX, FLUSH)
-CF_KEYWORDS(LISTEN, BGP, V6ONLY, DUAL, ADDRESS, PORT, PASSWORDS, DESCRIPTION)
-=======
-CF_KEYWORDS(PRIMARY, STATS, COUNT, FOR, COMMANDS, PREEXPORT, GENERATE, ROA, MAX, FLUSH)
 CF_KEYWORDS(LISTEN, BGP, V6ONLY, DUAL, ADDRESS, PORT, PASSWORDS, DESCRIPTION, SORTED)
->>>>>>> 48cf5e84
 CF_KEYWORDS(RELOAD, IN, OUT, MRTDUMP, MESSAGES, RESTRICT, MEMORY, IGP_METRIC)
 
 CF_ENUM(T_ENUM_RTS, RTS_, DUMMY, STATIC, INHERIT, DEVICE, STATIC_DEVICE, REDIRECT,
@@ -71,11 +66,7 @@
 %type <ro> roa_args
 %type <rot> roa_table_arg
 %type <sd> sym_args
-<<<<<<< HEAD
-%type <i> proto_start echo_mask echo_size debug_mask debug_list debug_flag mrtdump_mask mrtdump_list mrtdump_flag export_or_preexport roa_mode limit_action table_type
-=======
-%type <i> proto_start echo_mask echo_size debug_mask debug_list debug_flag mrtdump_mask mrtdump_list mrtdump_flag export_or_preexport roa_mode limit_action tab_sorted
->>>>>>> 48cf5e84
+%type <i> proto_start echo_mask echo_size debug_mask debug_list debug_flag mrtdump_mask mrtdump_list mrtdump_flag export_or_preexport roa_mode limit_action table_type table_sorted
 %type <ps> proto_patt proto_patt2
 %type <g> limit_spec
 
@@ -115,14 +106,13 @@
 
 /* Creation of routing tables */
 
-tab_sorted:
+CF_ADDTO(conf, table)
+
+table_sorted:
           { $$ = 0; }
  | SORTED { $$ = 1; }
  ;
 
-CF_ADDTO(conf, newtab)
-
-<<<<<<< HEAD
 table_type:
    /* empty */ { $$ = RT_IP; }
  | IPV4 { $$ = RT_IPV4; }
@@ -130,18 +120,14 @@
  | VPN4 { $$ = RT_VPN4; }
  | VPN6 { $$ = RT_VPN6; }
  | MPLS { $$ = RT_MPLS; }
-=======
-newtab: TABLE SYM tab_sorted {
+ ;
+
+table: table_type TABLE SYM table_sorted {
    struct rtable_config *cf;
-   cf = rt_new_table($2);
-   cf->sorted = $3;
-   }
->>>>>>> 48cf5e84
- ;
-
-newtab: table_type TABLE SYM {
-  rt_new_table($3, $1);
-};
+   cf = rt_new_table($3, $1);
+   cf->sorted = $4;
+   }
+ ;
 
 CF_ADDTO(conf, roa_table)
 
