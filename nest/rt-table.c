/*
 *	BIRD -- Routing Tables
 *
 *	(c) 1998--2000 Martin Mares <mj@ucw.cz>
 *
 *	Can be freely distributed and used under the terms of the GNU GPL.
 */

/**
 * DOC: Routing tables
 *
 * Routing tables are probably the most important structures BIRD uses. They
 * hold all the information about known networks, the associated routes and
 * their attributes.
 *
 * There are multiple routing tables (a primary one together with any
 * number of secondary ones if requested by the configuration). Each table
 * is basically a FIB containing entries describing the individual
 * destination networks. For each network (represented by structure &net),
 * there is a one-way linked list of route entries (&rte), the first entry
 * on the list being the best one (i.e., the one we currently use
 * for routing), the order of the other ones is undetermined.
 *
 * The &rte contains information specific to the route (preference, protocol
 * metrics, time of last modification etc.) and a pointer to a &rta structure
 * (see the route attribute module for a precise explanation) holding the
 * remaining route attributes which are expected to be shared by multiple
 * routes in order to conserve memory.
 */

#undef LOCAL_DEBUG

#include "nest/bird.h"
#include "nest/route.h"
#include "nest/protocol.h"
#include "nest/iface.h"
#include "lib/resource.h"
#include "lib/coro.h"
#include "lib/locking.h"
#include "lib/timer.h"
#include "lib/string.h"
#include "conf/conf.h"
#include "filter/filter.h"
#include "filter/data.h"
#include "lib/hash.h"
#include "lib/string.h"
#include "lib/alloca.h"

#ifdef CONFIG_RIP
#include "proto/rip/rip.h"
#endif

#ifdef CONFIG_OSPF
#include "proto/ospf/ospf.h"
#endif

#ifdef CONFIG_BGP
#include "proto/bgp/bgp.h"
#endif

#ifdef CONFIG_BABEL
#include "proto/babel/babel.h"
#endif

pool *rt_table_pool;

static slab *rte_slab;
static linpool *rte_update_pool;

list routing_tables;

struct rte_export_internal;

static void rt_free_hostcache(rtable *tab);
static void rt_notify_hostcache(rtable *tab, net *net);
static void rt_update_hostcache(rtable *tab);
static void rt_next_hop_update(rtable *tab);
static inline void rt_prune_table(rtable *tab);
static inline void rt_schedule_notify(rtable *tab);
static int rte_update_out(struct channel *c, struct rte_export_internal *e);
struct tbf rl_pipe = TBF_DEFAULT_LOG_LIMITS;

/* Like fib_route(), but skips empty net entries */
static inline void *
net_route_ip4(rtable *t, net_addr_ip4 *n)
{
  net *r;

  while (r = net_find_valid(t, (net_addr *) n), (!r) && (n->pxlen > 0))
  {
    n->pxlen--;
    ip4_clrbit(&n->prefix, n->pxlen);
  }

  return r;
}

static inline void *
net_route_ip6(rtable *t, net_addr_ip6 *n)
{
  net *r;

  while (r = net_find_valid(t, (net_addr *) n), (!r) && (n->pxlen > 0))
  {
    n->pxlen--;
    ip6_clrbit(&n->prefix, n->pxlen);
  }

  return r;
}

static inline void *
net_route_ip6_sadr(rtable *t, net_addr_ip6_sadr *n)
{
  struct fib_node *fn;

  while (1)
  {
    net *best = NULL;
    int best_pxlen = 0;

    /* We need to do dst first matching. Since sadr addresses are hashed on dst
       prefix only, find the hash table chain and go through it to find the
       match with the smallest matching src prefix. */
    for (fn = fib_get_chain(&t->fib, (net_addr *) n); fn; fn = fn->next)
    {
      net_addr_ip6_sadr *a = (void *) fn->addr;

      if (net_equal_dst_ip6_sadr(n, a) &&
	  net_in_net_src_ip6_sadr(n, a) &&
	  (a->src_pxlen >= best_pxlen))
      {
	best = fib_node_to_user(&t->fib, fn);
	best_pxlen = a->src_pxlen;
      }
    }

    if (best)
      return best;

    if (!n->dst_pxlen)
      break;

    n->dst_pxlen--;
    ip6_clrbit(&n->dst_prefix, n->dst_pxlen);
  }

  return NULL;
}

void *
net_route(rtable *tab, const net_addr *n)
{
  ASSERT(tab->addr_type == n->type);

  net_addr *n0 = alloca(n->length);
  net_copy(n0, n);

  switch (n->type)
  {
  case NET_IP4:
  case NET_VPN4:
  case NET_ROA4:
    return net_route_ip4(tab, (net_addr_ip4 *) n0);

  case NET_IP6:
  case NET_VPN6:
  case NET_ROA6:
    return net_route_ip6(tab, (net_addr_ip6 *) n0);

  case NET_IP6_SADR:
    return net_route_ip6_sadr(tab, (net_addr_ip6_sadr *) n0);

  default:
    return NULL;
  }
}


static int
net_roa_check_ip4(rtable *tab, const net_addr_ip4 *px, u32 asn)
{
  struct net_addr_roa4 n = NET_ADDR_ROA4(px->prefix, px->pxlen, 0, 0);
  struct fib_node *fn;
  int anything = 0;

  while (1)
  {
    for (fn = fib_get_chain(&tab->fib, (net_addr *) &n); fn; fn = fn->next)
    {
      net_addr_roa4 *roa = (void *) fn->addr;
      net *r = fib_node_to_user(&tab->fib, fn);

      if (net_equal_prefix_roa4(roa, &n) && rte_is_valid(r->routes))
      {
	anything = 1;
	if (asn && (roa->asn == asn) && (roa->max_pxlen >= px->pxlen))
	  return ROA_VALID;
      }
    }

    if (n.pxlen == 0)
      break;

    n.pxlen--;
    ip4_clrbit(&n.prefix, n.pxlen);
  }

  return anything ? ROA_INVALID : ROA_UNKNOWN;
}

static int
net_roa_check_ip6(rtable *tab, const net_addr_ip6 *px, u32 asn)
{
  struct net_addr_roa6 n = NET_ADDR_ROA6(px->prefix, px->pxlen, 0, 0);
  struct fib_node *fn;
  int anything = 0;

  while (1)
  {
    for (fn = fib_get_chain(&tab->fib, (net_addr *) &n); fn; fn = fn->next)
    {
      net_addr_roa6 *roa = (void *) fn->addr;
      net *r = fib_node_to_user(&tab->fib, fn);

      if (net_equal_prefix_roa6(roa, &n) && rte_is_valid(r->routes))
      {
	anything = 1;
	if (asn && (roa->asn == asn) && (roa->max_pxlen >= px->pxlen))
	  return ROA_VALID;
      }
    }

    if (n.pxlen == 0)
      break;

    n.pxlen--;
    ip6_clrbit(&n.prefix, n.pxlen);
  }

  return anything ? ROA_INVALID : ROA_UNKNOWN;
}

/**
 * roa_check - check validity of route origination in a ROA table
 * @tab: ROA table
 * @n: network prefix to check
 * @asn: AS number of network prefix
 *
 * Implements RFC 6483 route validation for the given network prefix. The
 * procedure is to find all candidate ROAs - ROAs whose prefixes cover the given
 * network prefix. If there is no candidate ROA, return ROA_UNKNOWN. If there is
 * a candidate ROA with matching ASN and maxlen field greater than or equal to
 * the given prefix length, return ROA_VALID. Otherwise, return ROA_INVALID. If
 * caller cannot determine origin AS, 0 could be used (in that case ROA_VALID
 * cannot happen). Table @tab must have type NET_ROA4 or NET_ROA6, network @n
 * must have type NET_IP4 or NET_IP6, respectively.
 */
int
net_roa_check(rtable *tab, const net_addr *n, u32 asn)
{
  if ((tab->addr_type == NET_ROA4) && (n->type == NET_IP4))
    return net_roa_check_ip4(tab, (const net_addr_ip4 *) n, asn);
  else if ((tab->addr_type == NET_ROA6) && (n->type == NET_IP6))
    return net_roa_check_ip6(tab, (const net_addr_ip6 *) n, asn);
  else
    return ROA_UNKNOWN;	/* Should not happen */
}

/**
 * rte_find - find a route
 * @net: network node
 * @src: route source
 *
 * The rte_find() function returns a route for destination @net
 * which is from route source @src.
 */
struct rte_storage *
rte_find(net *net, struct rte_src *src)
{
  struct rte_storage *e = net->routes;

  while (e && e->src != src)
    e = e->next;
  return e;
}

struct rte_storage *
rte_store(const rte *r, net *n)
{
  struct rte_storage *e = sl_alloc(rte_slab);
  *e = (struct rte_storage) {
    .attrs = r->attrs,
    .net = n,
    .src = r->src,
    .sender = r->sender,
    .generation = r->generation,
  };

  rt_lock_source(e->src);

  if (e->attrs->cached)
    e->attrs = rta_clone(r->attrs);
  else
    e->attrs = rta_lookup(r->attrs);

  return e;
}

void
rte_copy_metadata(struct rte_storage *dest, struct rte_storage *src)
{
  dest->flags = src->flags & REF_FILTERED;
  dest->pflags = src->pflags;
  dest->lastmod = src->lastmod;
}

/**
 * rte_cow_rta - get a private writable copy of &rte with writable &rta
 * @r: a route entry to be copied
 * @lp: a linpool from which to allocate &rta
 *
 * rte_cow_rta() returns directly a &rte struct; the route attributes are
 * a shallow copy made on the given linpool, src is not locked.
 *
 * To work properly, the caller must own the original rte_storage whole the
 * time this route is being used.
 *
 * Result: a new &rte with writable &rta.
 */
rte
rte_cow_rta(const struct rte_storage *r, linpool *lp)
{
  return (rte) {
    .attrs = rta_do_cow(r->attrs, lp),
    .net = r->net->n.addr,
    .src = r->src,
  };
}

/**
 * rte_free - delete a &rte
 * @e: &rte to be deleted
 *
 * rte_free() deletes the given &rte from the routing table it's linked to.
 */
void
rte_free(struct rte_storage *e)
{
  rt_unlock_source(e->src);
  rta_free(e->attrs);
  sl_free(rte_slab, e);
}

enum export_filter_result
{
  EFR_PREEXPORT_ACCEPT = 1,
  EFR_FILTER_ACCEPT,
  EFR_FILTER_REJECT,
  EFR_PREEXPORT_REJECT,
  EFR_CACHED_REJECT,
} new_efr;

struct rte_export_internal {
  net *net;
  struct rte_storage *new, *old, *new_best, *old_best, *old_stored;
  struct rte_export pub;
  _Bool refeed;
};

static int				/* Actually better or at least as good as */
rte_better(struct rte_storage *new, struct rte_storage *old)
{
  int (*better)(struct rte_storage *, struct rte_storage *);

  if (!rte_is_valid(old))
    return 1;
  if (!rte_is_valid(new))
    return 0;

  if (new->attrs->pref > old->attrs->pref)
    return 1;
  if (new->attrs->pref < old->attrs->pref)
    return 0;
  if (new->src->proto->proto != old->src->proto->proto)
    {
      /*
       *  If the user has configured protocol preferences, so that two different protocols
       *  have the same preference, try to break the tie by comparing addresses. Not too
       *  useful, but keeps the ordering of routes unambiguous.
       */
      return new->src->proto->proto > old->src->proto->proto;
    }
  if (better = new->src->proto->rte_better)
    return better(new, old);
  return 0;
}

static int
rte_mergable(struct rte pri, struct rte sec)
{
  int (*mergable)(struct rte, struct rte);

  ASSERT_DIE(pri.attrs);
  ASSERT_DIE(sec.attrs);

  if (pri.attrs->pref != sec.attrs->pref)
    return 0;

  if (pri.src->proto->proto != sec.src->proto->proto)
    return 0;

  if (mergable = pri.src->proto->rte_mergable)
    return mergable(pri, sec);

  return 0;
}

static void
rte_trace(struct channel *c, rte *e, int dir, const char *msg)
{
  log(L_TRACE "%s.%s %c %s %N %s",
      c->proto->name, c->name ?: "?", dir, msg, e->net,
      e->attrs ? rta_dest_name(e->attrs->dest) : "-");
}

static inline void
rte_trace_in(uint flag, struct channel *c, rte *e, const char *msg)
{
  if ((c->debug & flag) || (c->proto->debug & flag))
    rte_trace(c, e, '>', msg);
}

static inline void
rte_trace_out(uint flag, struct channel *c, rte *e, const char *msg)
{
  if ((c->debug & flag) || (c->proto->debug & flag))
    rte_trace(c, e, '<', msg);
}

enum export_filter_result
export_filter_(struct channel *c, struct rte *rt, u32 id, linpool *pool, int silent)
{
  struct proto *p = c->proto;
  const struct filter *filter = c->out_filter;
  struct proto_stats *stats = &c->stats;
  int v;
  enum export_filter_result efr = 0;

  /* Do nothing if we have already rejected the route */
  if (silent && bmap_test(&c->export_reject_map, id))
    return EFR_CACHED_REJECT;

  v = p->preexport ? p->preexport(c, rt) : 0;
  if (v < 0)
    {
      efr = EFR_PREEXPORT_REJECT;
      if (silent)
	goto reject;

      stats->exp_updates_rejected++;
      if (v == RIC_REJECT)
	rte_trace_out(D_FILTERS, c, rt, "rejected by protocol");
      goto reject;
    }
  if (v > 0)
    {
      efr = EFR_PREEXPORT_ACCEPT;
      if (!silent)
	rte_trace_out(D_FILTERS, c, rt, "forced accept by protocol");
      goto accept;
    }

  v = filter && ((filter == FILTER_REJECT) ||
		 (f_run(filter, rt, pool,
			(silent ? FF_SILENT : 0)) > F_ACCEPT));
  if (v)
    {
      efr = EFR_FILTER_REJECT;
      if (silent)
	goto reject;

      stats->exp_updates_filtered++;
      rte_trace_out(D_FILTERS, c, rt, "filtered out");
      goto reject;
    }

  efr = EFR_FILTER_ACCEPT;

 accept:
  /* We have accepted the route */
  bmap_clear(&c->export_reject_map, id);
  return efr;

 reject:
  /* We have rejected the route */
  bmap_set(&c->export_reject_map, id);
  rt->attrs = NULL;
  return efr;
}

enum export_filter_result
export_filter(struct channel *c, rte *rt, u32 id, int silent)
{
  return export_filter_(c, rt, id, rte_update_pool, silent);
}

USE_RESULT static _Bool
rt_notify_basic(struct channel *c, struct rte_export_internal *e)
{
  struct rte_export *ep = &e->pub;

  if (e->new)
    c->stats.exp_updates_received++;
  else
    c->stats.exp_withdraws_received++;

  if (e->new)
  {
    ep->new = rte_copy(e->new);
    ep->new_id = e->new->id;

    if (export_filter(c, &ep->new, ep->new_id, 0) >= EFR_FILTER_REJECT)
      /* If reject, send a withdraw */
      ep->new.attrs = NULL;
  }

  if (e->old && bmap_test(&c->export_map, e->old->id))
  {
    ep->old = rte_copy(e->old);
    ep->old_id = e->old->id;
  }

  return RTE_EXPORT_IS_OK(ep);
}

USE_RESULT static _Bool
rt_notify_accepted(struct channel *c, struct rte_export_internal *e)
{
  // struct proto *p = c->proto;
  struct rte_storage *old_best = NULL;
  int new_first = 0;

  /*
   * We assume that there are no changes in net route order except (added)
   * new_changed and (removed) old_changed. Therefore, the function is not
   * compatible with deterministic_med (where nontrivial reordering can happen
   * as a result of a route change) and with recomputation of recursive routes
   * due to next hop update (where many routes can be changed in one step).
   *
   * Note that we need this assumption just for optimizations, we could just
   * run full new_best recomputation otherwise.
   *
   * There are three cases:
   * feed or old_best is old_changed -> we need to recompute new_best
   * old_best is before new_changed -> new_best is old_best, ignore
   * old_best is after new_changed -> try new_changed, otherwise old_best
   */

  if (e->net->routes)
    c->stats.exp_updates_received++;
  else
    c->stats.exp_withdraws_received++;

  /* Find old_best - either old_changed, or route for net->routes */
  if (e->old && bmap_test(&c->export_map, e->old->id))
    old_best = e->old;
  else
  {
    for (struct rte_storage *r = e->net->routes; rte_is_valid(r); r = r->next)
    {
      if (bmap_test(&c->export_map, r->id))
      {
	old_best = r;
	break;
      }

      /* Note if new_changed found before old_best */
      if (r == e->new)
	new_first = 1;
    }
  }

  struct rte_export *ep = &e->pub;

  /* Find new_best */
  if ((e->new == e->old) || (old_best == e->old))
  {
    /* Feed or old_best changed -> find first accepted by filters */
    for (struct rte_storage *r = e->net->routes; rte_is_valid(r); r = r->next)
    {
      ep->new = rte_copy(r);
      if (export_filter(c, &ep->new, ep->new_id = r->id, 0) <= EFR_FILTER_ACCEPT)
	break;
    }
  }
  else
  {
    if (!new_first) /* old_best is still best, nothing has changed */
      return NULL;

    ep->new = rte_copy(e->new);
    if (export_filter(c, &ep->new, ep->new_id = e->new->id, 0) >= EFR_FILTER_REJECT)
      /* This route is better than old_best but doesn't pass */
      return NULL;
  }

  if (old_best)
  {
    /* Store the old_best route */
    ep->old = rte_copy(old_best);
    ep->old_id = old_best->id;
  }

  return RTE_EXPORT_IS_OK(ep);
}


static struct nexthop *
nexthop_merge_rta(struct nexthop *nhs, rta *a, linpool *pool, int max)
{
  return nexthop_merge(nhs, &(a->nh), 1, 0, max, pool);
}

rte
rte_get_merged(net *net, linpool *pool, uint limit)
{
  if (!net->routes || !(net->routes->flags & REF_E_MERGED))
    return (rte) {};

  struct nexthop *nhs = NULL;
  struct rte e = rte_copy(net->routes);

  for (struct rte_storage *rt0 = net->routes->next; rt0; rt0 = rt0->next)
  {
    if (!(rt0->flags & REF_E_MERGED))
      continue;

    nhs = nexthop_merge_rta(nhs, rte_copy(rt0).attrs, pool, limit);
  }

  if (nhs)
  {
    nhs = nexthop_merge_rta(nhs, e.attrs, pool, limit);
    if (nhs->next)
      e.attrs = rta_cow(e.attrs, pool);

    nexthop_link(e.attrs, nhs);
  }

  return e;
}

static struct rte_export *
rte_export_obtain(struct channel *c, struct rte_export_internal *e)
{
  uint ra_mode = c->ra_mode;
  _Bool accepted = 0;

  switch (ra_mode)
  {
    case RA_OPTIMAL:
      if (e->new_best == e->old_best)
	break;

      e->new = e->new_best;
      e->old = e->old_best;
      /* fall through */
    case RA_ANY:
      accepted = rt_notify_basic(c, e);
      break;

    case RA_ACCEPTED:
      accepted = rt_notify_accepted(c, e);
      break;

    default:
      bug("Strange channel route announcement mode");
  }

  if (!accepted)
  {
    DBG("Idempotent export.\n");
    return NULL;
  }

  struct rte_export *ep = &(e->pub);

  struct proto_stats *stats = &c->stats;

  if (e->refeed && ep->new.attrs)
    c->refeed_count++;

  /* Apply export limit */
  struct channel_limit *l = &c->out_limit;
  if (l->action && !ep->old.attrs && ep->new.attrs)
  {
    if (stats->exp_routes >= l->limit)
      channel_notify_limit(c, l, PLD_OUT, stats->exp_routes);

    if (l->state == PLS_BLOCKED)
    {
      stats->exp_updates_rejected++;
      rte_trace_out(D_FILTERS, c, &ep->new, "rejected [limit]");
      return NULL;
    }
  }

  return ep;
}

static _Bool
rte_export_store(struct channel *c, struct rte_export_internal *e)
{
  /* Apply export table */
  if (c->out_table)
  {
    if (!rte_update_out(c, e))
      return 0;
  }
  else if (c->out_filter != FILTER_ACCEPT)
    /* We aren't sure about the old route attributes */
    e->pub.old.attrs = NULL;

  return 1;
}

static void
rte_export_meta(struct channel *c, struct rte_export *ep)
{
  struct proto_stats *stats = &c->stats;
  struct proto *p = c->proto;

  if (RTE_EXPORT_NEW_OK(ep))
    stats->exp_updates_accepted++;
  else
    stats->exp_withdraws_accepted++;

  if (RTE_EXPORT_OLD_OK(ep))
  {
    bmap_clear(&c->export_map, ep->old_id);
    stats->exp_routes--;
  }

  if (RTE_EXPORT_NEW_OK(ep))
  {
    bmap_set(&c->export_map, ep->new_id);
    stats->exp_routes++;
  }

  if (p->debug & D_ROUTES)
  {
    if (RTE_EXPORT_NEW_OK(ep) && RTE_EXPORT_OLD_OK(ep))
      rte_trace_out(D_ROUTES, c, &ep->new, "replaced");
    else if (RTE_EXPORT_NEW_OK(ep))
      rte_trace_out(D_ROUTES, c, &ep->new, "added");
    else if (RTE_EXPORT_OLD_OK(ep))
      rte_trace_out(D_ROUTES, c, &ep->old, "removed");
    else
      bug("Idempotent exports should have been ignored by now");
  }
}

static void
rte_export(struct channel *c, struct rte_export_internal *e)
{
  if (!rte_export_obtain(c, e))
    goto cleanup;

  if (!rte_export_store(c, e))
    goto cleanup;

  struct rte_export *ep = &(e->pub);

  rte_export_meta(c, ep);

  c->proto->rt_notify(c, ep);

cleanup:
  if (e->old_stored)
    rte_free(e->old_stored);

  if (e->old && (!e->new || (e->new->id != e->old->id)))
    bmap_clear(&c->export_reject_map, e->old->id);
}


/**
 * rte_announce - announce a routing table change
 * @tab: table the route has been added to
 * @type: type of route announcement (RA_UNDEF or RA_ANY)
 * @net: network in question
 * @new: the new or changed route
 * @old: the previous route replaced by the new one
 * @new_best: the new best route for the same network
 * @old_best: the previous best route for the same network
 *
 * This function gets a routing table update and announces it to all protocols
 * that are connected to the same table by their channels.
 *
 * There are two ways of how routing table changes are announced. First, there
 * is a change of just one route in @net (which may caused a change of the best
 * route of the network). In this case @new and @old describes the changed route
 * and @new_best and @old_best describes best routes. Other routes are not
 * affected, but in sorted table the order of other routes might change.
 *
 * Second, There is a bulk change of multiple routes in @net, with shared best
 * route selection. In such case separate route changes are described using
 * @type of %RA_ANY, with @new and @old specifying the changed route, while
 * @new_best and @old_best are NULL. After that, another notification is done
 * where @new_best and @old_best are filled (may be the same), but @new and @old
 * are NULL.
 *
 * The function announces the change to all associated channels. For each
 * channel, an appropriate preprocessing is done according to channel &ra_mode.
 * For example, %RA_OPTIMAL channels receive just changes of best routes.
 *
 * In general, we first call preexport() hook of a protocol, which performs
 * basic checks on the route (each protocol has a right to veto or force accept
 * of the route before any filter is asked). Then we consult an export filter
 * of the channel and verify the old route in an export map of the channel.
 * Finally, the rt_notify() hook of the protocol gets called.
 *
 * Note that there are also calls of rt_notify() hooks due to feed, but that is
 * done outside of scope of rte_announce().
 */
static void
rte_announce(rtable *tab, uint type, net *net, struct rte_storage *new, struct rte_storage *old,
	     struct rte_storage *new_best, struct rte_storage *old_best)
{
  if (!rte_is_valid(new))
    new = NULL;

  if (!rte_is_valid(old))
    old = NULL;

  if (!rte_is_valid(new_best))
    new_best = NULL;

  if (!rte_is_valid(old_best))
    old_best = NULL;

  if (!new && !old && !new_best && !old_best)
    return;

  if (new_best != old_best)
  {
    if (new_best)
      new_best->sender->stats.pref_routes++;
    if (old_best)
      old_best->sender->stats.pref_routes--;

    if (tab->hostcache)
      rt_notify_hostcache(tab, net);
  }

  rt_schedule_notify(tab);

  struct channel *c; node *n;
  WALK_LIST2(c, n, tab->channels, table_node)
  {
    if (c->export_state == ES_DOWN)
      continue;

    if (type && (type != c->ra_mode))
    {
      /* If skipping other means of announcement,
       * drop the rejection bit anyway
       * as we won't get this route as old any more.
       * This happens when updating hostentries. */
      if (old)
	bmap_clear(&c->export_reject_map, old->id);

      continue;
    }

    struct rte_export_internal rei = {
      .net = net,
      .new = new, .old = old,
      .new_best = new_best, .old_best = old_best,
    };

    rte_export(c, &rei);
  }
}

static int
rte_same(struct rte_storage *x, rte *y, _Bool fy)
{
  /* rte.flags are not checked, as they are mostly internal to rtable */
  return
    x->attrs == y->attrs &&
    x->src == y->src &&
    rte_is_filtered(x) == fy;
}

static void NONNULL(1,2)
rte_recalculate(net *net, rte *new, _Bool filtered)
{
  struct channel *c = new->sender;
  struct proto *p = c->proto;
  struct rtable *table = c->table;
  struct proto_stats *stats = &c->stats;
  struct rte_storage *old_best = net->routes;
  struct rte_storage *old = NULL, **before_old = NULL;

  /* Find and remove original route from the same protocol */
  for (before_old = &net->routes; old = *before_old; before_old = &(old->next))
    {
      /* Another route */
      if (old->src != new->src)
	continue;

      /* If there is the same route in the routing table but from
       * a different sender, then there are two paths from the
       * source protocol to this routing table through transparent
       * pipes, which is not allowed.
       * We log that and ignore the route. */
      if (old->sender->proto != p)
	{
	  if (!old->generation && !new->generation)
	    bug("Two protocols claim to author a route with the same rte_src in table %s: %N %s/%u:%u",
		c->table->name, net->n.addr, old->src->proto->name, old->src->private_id, old->src->global_id);

	  log_rl(&rl_pipe, L_ERR "Route source collision in table %s: %N %s/%u:%u",
		c->table->name, net->n.addr, old->src->proto->name, old->src->private_id, old->src->global_id);

	  if (config->pipe_debug)
	  {
	    if (old->generation)
	      old->sender->proto->rte_track(old->sender, net->n.addr, old->src);

	    if (new->generation)
	      c->proto->rte_track(c, net->n.addr, new->src);
	  }

	  return;
	}

      if (new->attrs && rte_same(old, new, filtered))
	{
	  /* No changes, ignore the new route and refresh the old one */

	  old->flags &= ~(REF_STALE | REF_DISCARD | REF_MODIFY);

	  if (!filtered)
	    {
	      stats->imp_updates_ignored++;
	      rte_trace_in(D_ROUTES, c, new, "ignored");
	    }

	  return;
	}
      *before_old = old->next;
      table->rt_count--;
      break;
    }

  if (!old && !new->attrs)
    {
      stats->imp_withdraws_ignored++;
      return;
    }

  _Bool new_ok = new->attrs && !filtered;
  _Bool old_ok = old && !rte_is_filtered(old);

  struct channel_limit *l = &c->rx_limit;
  if (l->action && !old && new->attrs && !c->in_table)
    {
      u32 all_routes = stats->imp_routes + stats->filt_routes;

      if (all_routes >= l->limit)
	channel_notify_limit(c, l, PLD_RX, all_routes);

      if (l->state == PLS_BLOCKED)
	{
	  /* In receive limit the situation is simple, old is NULL so
	     we just free new and exit like nothing happened */

	  stats->imp_updates_ignored++;
	  rte_trace_in(D_FILTERS, c, new, "ignored [limit]");
	  return;
	}
    }

  l = &c->in_limit;
  if (l->action && !old_ok && new_ok)
    {
      if (stats->imp_routes >= l->limit)
	channel_notify_limit(c, l, PLD_IN, stats->imp_routes);

      if (l->state == PLS_BLOCKED)
	{
	  /* In import limit the situation is more complicated. We
	     shouldn't just drop the route, we should handle it like
	     it was filtered. We also have to continue the route
	     processing if old or new is non-NULL, but we should exit
	     if both are NULL as this case is probably assumed to be
	     already handled. */

	  stats->imp_updates_ignored++;
	  rte_trace_in(D_FILTERS, c, new, "ignored [limit]");

	  if (c->in_keep_filtered)
	    filtered = 1;
	  else
	    new->attrs = NULL;

	  /* Note that old && !new could be possible when
	     c->in_keep_filtered changed in the recent past. */

	  if (!old && !new->attrs)
	    return;

	  new_ok = 0;
	  goto skip_stats1;
	}
    }

  if (new_ok)
    stats->imp_updates_accepted++;
  else if (old_ok)
    stats->imp_withdraws_accepted++;
  else
    stats->imp_withdraws_ignored++;

  if (old_ok || new_ok)
    table->last_rt_change = current_time();

 skip_stats1:

  if (new->attrs)
    filtered ? stats->filt_routes++ : stats->imp_routes++;
  if (old)
    rte_is_filtered(old) ? stats->filt_routes-- : stats->imp_routes--;

  /* Store the new route now, it is going to be inserted. */
  struct rte_storage *new_stored = NULL;

  if (new->attrs) {
    new_stored = rte_store(new, net);

    if (filtered)
      new_stored->flags |= REF_FILTERED;
  }

  if (table->config->sorted)
    {
      /* If routes are sorted, just insert new route to appropriate position */
      if (new_stored)
	{
	  if (*before_old && rte_better(new_stored, *before_old))
	    before_old = &net->routes;

	  for (; *before_old; before_old = &(*before_old)->next)
	    if (rte_better(new_stored, *before_old))
	      break;

	  new_stored->next = *before_old;
	  *before_old = new_stored;

	  table->rt_count++;
	}
    }
  else
    {
      /* If routes are not sorted, find the best route and move it on
	 the first position. There are several optimized cases. */

      if (new->src->proto->rte_recalculate && new->src->proto->rte_recalculate(table, net, new_stored, old, old_best))
	goto do_recalculate;

      if (new_stored && rte_better(new_stored, old_best))
	{
	  /* The first case - the new route is cleary optimal,
	     we link it at the first position */

	  new_stored->next = net->routes;
	  net->routes = new_stored;

	  table->rt_count++;
	}
      else if (old == old_best)
	{
	  /* The second case - the old best route disappeared, we add the
	     new route (if we have any) to the list (we don't care about
	     position) and then we elect the new optimal route and relink
	     that route at the first position and announce it. New optimal
	     route might be NULL if there is no more routes */

	do_recalculate:
	  /* Add the new route to the list */
	  if (new_stored)
	    {
	      new_stored->next = *before_old;
	      *before_old = new_stored;
	      table->rt_count++;
	    }

	  /* Find a new optimal route (if there is any) */
	  if (net->routes)
	    {
	      struct rte_storage **bp = &net->routes;
	      for (struct rte_storage **k=&(*bp)->next; *k; k=&(*k)->next)
		if (rte_better(*k, *bp))
		  bp = k;

	      /* And relink it */
	      struct rte_storage *best = *bp;
	      *bp = best->next;
	      best->next = net->routes;
	      net->routes = best;
	    }
	}
      else if (new_stored)
	{
	  /* The third case - the new route is not better than the old
	     best route (therefore old_best != NULL) and the old best
	     route was not removed (therefore old_best == net->routes).
	     We just link the new route to the old/last position. */

	  new_stored->next = *before_old;
	  *before_old = new_stored;

	  table->rt_count++;
	}
      /* The fourth (empty) case - suboptimal route was removed, nothing to do */
    }

  if (new_stored)
    {
      new_stored->lastmod = current_time();

      if (!old)
        {
	  new_stored->id = hmap_first_zero(&table->id_map);
	  hmap_set(&table->id_map, new_stored->id);
	}
      else
	new_stored->id = old->id;
    }

  /* Log the route change */
  if ((c->debug & D_ROUTES) || (p->debug & D_ROUTES))
    {
      if (new_ok)
	rte_trace(c, new, '>', new_stored == net->routes ? "added [best]" : "added");
      else if (old_ok)
	{
	  rte old_copy = rte_copy(old);
	  if (old != old_best)
	    rte_trace(c, &old_copy, '>', "removed");
	  else if (net->routes && !rte_is_filtered(net->routes))
	    rte_trace(c, &old_copy, '>', "removed [replaced]");
	  else
	    rte_trace(c, &old_copy, '>', "removed [sole]");
	}
    }

  /* Propagate the route change */
  rte_announce(table, RA_UNDEF, net, new_stored, old, net->routes, old_best);

  if (!net->routes &&
      (table->gc_counter++ >= table->config->gc_max_ops) &&
      (table->gc_time + table->config->gc_min_time <= current_time()))
    rt_schedule_prune(table);

  if (old_ok && p->rte_remove)
    p->rte_remove(net, old);
  if (new_ok && p->rte_insert)
    p->rte_insert(net, new_stored);

  if (old)
    {
      if (!new_stored)
	hmap_clear(&table->id_map, old->id);

      rte_free(old);
    }
}

static int rte_update_nest_cnt;		/* Nesting counter to allow recursive updates */

static inline void
rte_update_lock(void)
{
  rte_update_nest_cnt++;
}

static inline void
rte_update_unlock(void)
{
  if (!--rte_update_nest_cnt)
    lp_flush(rte_update_pool);
}

static int NONNULL(1) rte_update_in(rte *new);
static void NONNULL(1) rte_update2(rte *new);

void NONNULL(1)
rte_update(rte *new)
{
  ASSERT(new->sender);
  ASSERT(new->sender->channel_state == CS_UP);
  ASSERT(new->net);
  ASSERT(new->src);

  if (new->attrs && !new->attrs->pref)
  {
    ASSERT(!new->attrs->cached);
    new->attrs->pref = new->sender->preference;
  }

  if (new->sender->in_table && !rte_update_in(new))
    return;

  rte_update2(new);
}

static void NONNULL(1)
rte_update2(rte *new)
{
  struct channel *c = new->sender;
  struct proto *p = c->proto;
  struct proto_stats *stats = &c->stats;
  const struct filter *filter = c->in_filter;

  _Bool filtered = 0;

  if (new->generation && !p->rte_track)
    bug("Announced a non-authored route without rte_track() implemented");

  if (new->attrs)
    stats->imp_updates_received++;
  else
    stats->imp_withdraws_received++;

  rte_update_lock();

  if (!net_validate(new->net))
  {
    log(L_WARN "Ignoring bogus prefix %N received via %s.%s",
	new->net, c->proto->name, c->name);
    goto invalid;
  }

  /* FIXME: better handling different nettypes */
  int cl = !net_is_flow(new->net) ?
    net_classify(new->net): (IADDR_HOST | SCOPE_UNIVERSE);
  if ((cl < 0) || !(cl & IADDR_HOST) || ((cl & IADDR_SCOPE_MASK) <= SCOPE_LINK))
  {
    log(L_WARN "Ignoring bogus route %N received via %s.%s",
	new->net, c->proto->name, c->name);
    goto invalid;
  }

  if (new->attrs)
    {
      if (net_type_match(new->net, NB_DEST) == !new->attrs->dest)
      {
	log(L_WARN "Ignoring route %N with invalid dest %d received via %s.%s",
	    new->net, new->attrs->dest, c->proto->name, c->name);
	goto invalid;
      }

      if ((new->attrs->dest == RTD_UNICAST) && !nexthop_is_sorted(&(new->attrs->nh)))
      {
	log(L_WARN "Ignoring unsorted multipath route %N received via %s.%s",
	    new->net, c->proto->name, c->name);
	goto invalid;
      }

      if ((filter == FILTER_REJECT) || (filter && (f_run(filter, new, rte_update_pool, 0) > F_ACCEPT)))
	{
	  stats->imp_updates_filtered++;
	  rte_trace_in(D_FILTERS, c, new, "filtered out");
	  filtered = 1;
	}
    }

  /* Find a table record */
  net *nn;

  if (new->attrs && (!filtered || c->in_keep_filtered))
    /* This is an update and it shall pass to the table */
    nn = net_get(c->table, new->net);
  else
  {
    /* This is a withdraw and it need not be in the table */
    nn = net_find(c->table, new->net);

    if (!nn) /* No previous table record found */
    {
      if (!new->attrs) /* Regular withdraw */
	stats->imp_withdraws_ignored++;

      rte_update_unlock();
      return;
    }

    /* Drop the attributes as they aren't for anything now. */
    new->attrs = NULL;
  }

  /* And recalculate the best route */
  rte_recalculate(nn, new, filtered);
  rte_update_unlock();
  return;

 invalid:
  if (new->attrs)
  {
    stats->imp_updates_invalid++;
    rte_trace_in(D_FILTERS, c, new, "invalid");
  }
  else
    stats->imp_withdraws_invalid++;

  rte_update_unlock();
  return;
}

/* Independent call to rte_announce(), used from next hop
   recalculation, outside of rte_update(). new must be non-NULL */
static inline void
rte_announce_i(rtable *tab, uint type, net *net,
    struct rte_storage *new, struct rte_storage *old,
    struct rte_storage *new_best, struct rte_storage *old_best)
{
  rte_update_lock();
  rte_announce(tab, type, net, new, old, new_best, old_best);
  rte_update_unlock();
}

/* Modify existing route by protocol hook, used for long-lived graceful restart */
static inline void
rte_modify(struct rte_storage *old)
{
  rte_update_lock();

  rte new = {
    .net = old->net->n.addr,
    .src = old->src,
    .attrs = old->sender->proto->rte_modify(old, rte_update_pool),
    .sender = old->sender,
    .generation = old->generation,
  };

  if (new.attrs != old->attrs)
    rte_recalculate(old->net, &new, old->src);

  rte_update_unlock();
}

/**
 * rt_refresh_begin - start a refresh cycle
 * @t: related routing table
 * @c related channel
 *
 * This function starts a refresh cycle for given routing table and announce
 * hook. The refresh cycle is a sequence where the protocol sends all its valid
 * routes to the routing table (by rte_update()). After that, all protocol
 * routes (more precisely routes with @c as @sender) not sent during the
 * refresh cycle but still in the table from the past are pruned. This is
 * implemented by marking all related routes as stale by REF_STALE flag in
 * rt_refresh_begin(), then marking all related stale routes with REF_DISCARD
 * flag in rt_refresh_end() and then removing such routes in the prune loop.
 */
void
rt_refresh_begin(rtable *t, struct channel *c)
{
  FIB_WALK(&t->fib, net, n)
    {
      for (struct rte_storage *e = n->routes; e; e = e->next)
	if (e->sender == c)
	  e->flags |= REF_STALE;
    }
  FIB_WALK_END;
}

/**
 * rt_refresh_end - end a refresh cycle
 * @t: related routing table
 * @c: related channel
 *
 * This function ends a refresh cycle for given routing table and announce
 * hook. See rt_refresh_begin() for description of refresh cycles.
 */
void
rt_refresh_end(rtable *t, struct channel *c)
{
  int prune = 0;

  FIB_WALK(&t->fib, net, n)
    {
      for (struct rte_storage *e = n->routes; e; e = e->next)
	if ((e->sender == c) && (e->flags & REF_STALE))
	  {
	    e->flags |= REF_DISCARD;
	    prune = 1;
	  }
    }
  FIB_WALK_END;

  if (prune)
    rt_schedule_prune(t);
}

void
rt_modify_stale(rtable *t, struct channel *c)
{
  int prune = 0;

  FIB_WALK(&t->fib, net, n)
    {
      for (struct rte_storage *e = n->routes; e; e = e->next)
	if ((e->sender == c) && (e->flags & REF_STALE) && !(e->flags & REF_FILTERED))
	  {
	    e->flags |= REF_MODIFY;
	    prune = 1;
	  }
    }
  FIB_WALK_END;

  if (prune)
    rt_schedule_prune(t);
}

/**
 * rte_dump - dump a route
 * @e: &rte to be dumped
 *
 * This functions dumps contents of a &rte to debug output.
 */
void
rte_dump(struct rte_storage *e)
{
  net *n = e->net;
  debug("%-1N ", n->n.addr);
  debug("p=%s src=(%u/%u) ", e->src->proto->name, e->src->private_id, e->src->global_id);
  debug("PF=%02x ", e->pflags);
  rta_dump(e->attrs);
  debug("\n");
}

/**
 * rt_dump - dump a routing table
 * @t: routing table to be dumped
 *
 * This function dumps contents of a given routing table to debug output.
 */
void
rt_dump(rtable *t)
{
  debug("Dump of routing table <%s>\n", t->name);
#ifdef DEBUGGING
  fib_check(&t->fib);
#endif
  FIB_WALK(&t->fib, net, n)
    {
      for(struct rte_storage *e=n->routes; e; e=e->next)
	rte_dump(e);
    }
  FIB_WALK_END;
  debug("\n");
}

/**
 * rt_dump_all - dump all routing tables
 *
 * This function dumps contents of all routing tables to debug output.
 */
void
rt_dump_all(void)
{
  rtable *t;
  node *n;

  WALK_LIST2(t, n, routing_tables, n)
    rt_dump(t);
}

static inline void
rt_schedule_hcu(rtable *tab)
{
  if (tab->hcu_scheduled)
    return;

  tab->hcu_scheduled = 1;
  bsem_post(tab->maint_sem);
}

static inline void
rt_schedule_nhu(rtable *tab)
{
  /* state change:
   *   NHU_CLEAN   -> NHU_SCHEDULED
   *   NHU_RUNNING -> NHU_DIRTY
   */
  tab->nhu_state |= NHU_SCHEDULED;

  if (tab->nhu_state == NHU_SCHEDULED)
    bsem_post(tab->maint_sem);
}

void
rt_schedule_prune(rtable *tab)
{
  /* state change 0->1, 2->3 */
  tab->prune_state |= 1;

  if (tab->prune_state == 1)
    bsem_post(tab->maint_sem);
}


static void
rt_maint(void *ptr)
{
  rtable *tab = ptr;

  for (_Bool finished = 0; !finished; )
  {
    bsem_wait(tab->maint_sem);

    the_bird_lock();

    if (tab->hcu_scheduled)
      rt_update_hostcache(tab);

    if (tab->nhu_state)
      rt_next_hop_update(tab);

    if (tab->prune_state)
      rt_prune_table(tab);

    if (!tab->use_count && tab->deleted)
    {
      /* Delete the routing table always from the maint_coro */
      struct config *conf = tab->deleted;
      DBG("Deleting routing table %s\n", tab->name);
      tab->config->table = NULL;
      if (tab->hostcache)
	rt_free_hostcache(tab);
      rem_node(&tab->n);
      fib_free(&tab->fib);
      hmap_free(&tab->id_map);
      rfree(tab->maint_coro);
      rfree(tab->maint_sem);
      rfree(tab->settle_timer);
      mb_free(tab);
      config_del_obstacle(conf);
      the_bird_unlock();
      return;
    }
  
    the_bird_unlock();
  }
}


static inline btime
rt_settled_time(rtable *tab)
{
  ASSUME(tab->base_settle_time != 0);

  return MIN(tab->last_rt_change + tab->config->min_settle_time,
	     tab->base_settle_time + tab->config->max_settle_time);
}

static void
rt_settle_timer(timer *t)
{
  rtable *tab = t->data;

  if (!tab->base_settle_time)
    return;

  btime settled_time = rt_settled_time(tab);
  if (current_time() < settled_time)
  {
    tm_set(tab->settle_timer, settled_time);
    return;
  }

  /* Settled */
  tab->base_settle_time = 0;

  struct rt_subscription *s;
  WALK_LIST(s, tab->subscribers)
    s->hook(s);
}

static void
rt_kick_settle_timer(rtable *tab)
{
  tab->base_settle_time = current_time();

  if (!tab->settle_timer)
    tab->settle_timer = tm_new_init(tab->rp, rt_settle_timer, tab, 0, 0);

  if (!tm_active(tab->settle_timer))
    tm_set(tab->settle_timer, rt_settled_time(tab));
}

static inline void
rt_schedule_notify(rtable *tab)
{
  if (EMPTY_LIST(tab->subscribers))
    return;

  if (tab->base_settle_time)
    return;

  rt_kick_settle_timer(tab);
}

void
rt_subscribe(rtable *tab, struct rt_subscription *s)
{
  s->tab = tab;
  rt_lock_table(tab);
  add_tail(&tab->subscribers, &s->n);
}

void
rt_unsubscribe(struct rt_subscription *s)
{
  rem_node(&s->n);
  rt_unlock_table(s->tab);
}

static void
rt_free(resource *_r)
{
  rtable *r = (rtable *) _r;

  DBG("Deleting routing table %s\n", r->name);
  ASSERT_DIE(r->use_count == 0);

  r->config->table = NULL;
  rem_node(&r->n);

  if (r->hostcache)
    rt_free_hostcache(r);

  /* Freed automagically by the resource pool
  fib_free(&r->fib);
  hmap_free(&r->id_map);
  rfree(r->rt_event);
  rfree(r->settle_timer);
  mb_free(r);
  */
}

static void
rt_res_dump(resource *_r)
{
  rtable *r = (rtable *) _r;
  debug("name \"%s\", addr_type=%s, rt_count=%u, use_count=%d\n",
      r->name, net_label[r->addr_type], r->rt_count, r->use_count);
}

static struct resclass rt_class = {
  .name = "Routing table",
  .size = sizeof(struct rtable),
  .free = rt_free,
  .dump = rt_res_dump,
  .lookup = NULL,
  .memsize = NULL,
};

rtable *
rt_setup(pool *pp, struct rtable_config *cf)
{
  int ns = strlen("Routing table ") + strlen(cf->name) + 1;
  void *nb = mb_alloc(pp, ns);
  ASSERT_DIE(ns - 1 == bsnprintf(nb, ns, "Routing table %s", cf->name));

  pool *p = rp_new(pp, nb);
  mb_move(nb, p);

  rtable *t = ralloc(p, &rt_class);
  t->rp = p;

  t->name = cf->name;
  t->config = cf;
  t->addr_type = cf->addr_type;

  fib_init(&t->fib, p, t->addr_type, sizeof(net), OFFSETOF(net, n), 0, NULL);

  if (!cf->internal)
  {
    init_list(&t->channels);
    hmap_init(&t->id_map, p, 1024);
    hmap_set(&t->id_map, 0);

    init_list(&t->subscribers);

<<<<<<< HEAD
  t->last_rt_change = t->gc_time = current_time();

  init_list(&t->subscribers);

  t->maint_sem = bsem_new(p);
  t->maint_coro = coro_run(p, rt_maint, t);
=======
    t->rt_event = ev_new_init(p, rt_event, t);
    t->last_rt_change = t->gc_time = current_time();
  }

  return t;
>>>>>>> 7c8b7649
}

/**
 * rt_init - initialize routing tables
 *
 * This function is called during BIRD startup. It initializes the
 * routing table module.
 */
void
rt_init(void)
{
  rta_init();
  rt_table_pool = rp_new(&root_pool, "Routing tables");
  rte_update_pool = lp_new_default(rt_table_pool);
  rte_slab = sl_new(rt_table_pool, sizeof(struct rte_storage));
  init_list(&routing_tables);
}


/**
 * rt_prune_table - prune a routing table
 *
 * The prune loop scans routing tables and removes routes belonging to flushing
 * protocols, discarded routes and also stale network entries. It is called from
 * rt_maint(). This loop is rescheduled if the current iteration do not finish
 * the table. The pruning is directed by the prune state (@prune_state),
 * specifying whether the prune cycle is scheduled or running, and there
 * is also a persistent pruning iterator (@prune_fit).
 *
 * The prune loop is used also for channel flushing. For this purpose, the
 * channels to flush are marked before the iteration and notified after the
 * iteration.
 */
static void
rt_prune_table(rtable *tab)
{
  struct fib_iterator *fit = &tab->prune_fit;
  int limit = 512;

  struct channel *c;
  node *n, *x;

  DBG("Pruning route table %s\n", tab->name);
#ifdef DEBUGGING
  fib_check(&tab->fib);
#endif

  if (tab->prune_state == 0)
    return;

  if (tab->prune_state == 1)
  {
    /* Mark channels to flush */
    WALK_LIST2(c, n, tab->channels, table_node)
      if (c->channel_state == CS_FLUSHING)
	c->flush_active = 1;

    FIB_ITERATE_INIT(fit, &tab->fib);
    tab->prune_state = 2;
  }

again:
  FIB_ITERATE_START(&tab->fib, fit, net, n)
    {
    rescan:
      for (struct rte_storage *e=n->routes; e; e=e->next)
      {
	if (e->sender->flush_active || (e->flags & REF_DISCARD))
	  {
	    if (limit <= 0)
	      {
		FIB_ITERATE_PUT(fit);
		bsem_post(tab->maint_sem);
		return;
	      }

	    /* Discard the route */
	    rte_update_lock();
	    rte ew = {
	      .net = e->net->n.addr,
	      .src = e->src,
	      .sender = e->sender,
	      .generation = e->generation,
	    };
	    rte_recalculate(e->net, &ew, 0);
	    rte_update_unlock();

	    limit--;

	    goto rescan;
	  }

	if (e->flags & REF_MODIFY)
	  {
	    if (limit <= 0)
	      {
		FIB_ITERATE_PUT(fit);
		bsem_post(tab->maint_sem);
		return;
	      }

	    rte_modify(e);
	    limit--;

	    goto rescan;
	  }
      }

      if (!n->routes)		/* Orphaned FIB entry */
	{
	  FIB_ITERATE_PUT(fit);
	  fib_delete(&tab->fib, n);
	  goto again;
	}
    }
  FIB_ITERATE_END;

#ifdef DEBUGGING
  fib_check(&tab->fib);
#endif

  tab->gc_counter = 0;
  tab->gc_time = current_time();

  /* state change 2->0, 3->1 */
  tab->prune_state &= 1;

  if (tab->prune_state > 0)
    bsem_post(tab->maint_sem);

  /* FIXME: This should be handled in a better way */
  rt_prune_sources();

  /* Close flushed channels */
  WALK_LIST2_DELSAFE(c, n, x, tab->channels, table_node)
    if (c->flush_active)
      {
	c->flush_active = 0;
	channel_set_state(c, CS_DOWN);
      }

  return;
}

void
rt_preconfig(struct config *c)
{
  init_list(&c->tables);

  rt_new_table(cf_get_symbol("master4"), NET_IP4);
  rt_new_table(cf_get_symbol("master6"), NET_IP6);
}


/*
 * Some functions for handing internal next hop updates
 * triggered by rt_schedule_nhu().
 */

static inline int
rta_next_hop_outdated(rta *a)
{
  struct hostentry *he = a->hostentry;

  if (!he)
    return 0;

  if (!he->src)
    return a->dest != RTD_UNREACHABLE;

  return (a->dest != he->dest) || (a->igp_metric != he->igp_metric) ||
    (!he->nexthop_linkable) || !nexthop_same(&(a->nh), &(he->src->nh));
}

void
rta_apply_hostentry(rta *a, struct hostentry *he, mpls_label_stack *mls)
{
  a->hostentry = he;
  a->dest = he->dest;
  a->igp_metric = he->igp_metric;

  if (a->dest != RTD_UNICAST)
  {
    /* No nexthop */
no_nexthop:
    a->nh = (struct nexthop) {};
    if (mls)
    { /* Store the label stack for later changes */
      a->nh.labels_orig = a->nh.labels = mls->len;
      memcpy(a->nh.label, mls->stack, mls->len * sizeof(u32));
    }
    return;
  }

  if (((!mls) || (!mls->len)) && he->nexthop_linkable)
  { /* Just link the nexthop chain, no label append happens. */
    memcpy(&(a->nh), &(he->src->nh), nexthop_size(&(he->src->nh)));
    return;
  }

  struct nexthop *nhp = NULL, *nhr = NULL;
  int skip_nexthop = 0;

  for (struct nexthop *nh = &(he->src->nh); nh; nh = nh->next)
  {
    if (skip_nexthop)
      skip_nexthop--;
    else
    {
      nhr = nhp;
      nhp = (nhp ? (nhp->next = lp_alloc(rte_update_pool, NEXTHOP_MAX_SIZE)) : &(a->nh));
    }

    memset(nhp, 0, NEXTHOP_MAX_SIZE);
    nhp->iface = nh->iface;
    nhp->weight = nh->weight;

    if (mls)
    {
      nhp->labels = nh->labels + mls->len;
      nhp->labels_orig = mls->len;
      if (nhp->labels <= MPLS_MAX_LABEL_STACK)
      {
	memcpy(nhp->label, nh->label, nh->labels * sizeof(u32)); /* First the hostentry labels */
	memcpy(&(nhp->label[nh->labels]), mls->stack, mls->len * sizeof(u32)); /* Then the bottom labels */
      }
      else
      {
	log(L_WARN "Sum of label stack sizes %d + %d = %d exceedes allowed maximum (%d)",
	    nh->labels, mls->len, nhp->labels, MPLS_MAX_LABEL_STACK);
	skip_nexthop++;
	continue;
      }
    }
    else if (nh->labels)
    {
      nhp->labels = nh->labels;
      nhp->labels_orig = 0;
      memcpy(nhp->label, nh->label, nh->labels * sizeof(u32));
    }

    if (ipa_nonzero(nh->gw))
    {
      nhp->gw = nh->gw;			/* Router nexthop */
      nhp->flags |= (nh->flags & RNF_ONLINK);
    }
    else if (!(nh->iface->flags & IF_MULTIACCESS) || (nh->iface->flags & IF_LOOPBACK))
      nhp->gw = IPA_NONE;		/* PtP link - no need for nexthop */
    else if (ipa_nonzero(he->link))
      nhp->gw = he->link;		/* Device nexthop with link-local address known */
    else
      nhp->gw = he->addr;		/* Device nexthop with link-local address unknown */
  }

  if (skip_nexthop)
    if (nhr)
      nhr->next = NULL;
    else
    {
      a->dest = RTD_UNREACHABLE;
      log(L_WARN "No valid nexthop remaining, setting route unreachable");
      goto no_nexthop;
    }
}

static inline struct rte_storage *
rt_next_hop_update_rte(struct rte_storage *old)
{
  rta *a = alloca(RTA_MAX_SIZE);
  memcpy(a, old->attrs, rta_size(old->attrs));

  mpls_label_stack mls = { .len = a->nh.labels_orig };
  memcpy(mls.stack, &a->nh.label[a->nh.labels - mls.len], mls.len * sizeof(u32));

  rta_apply_hostentry(a, old->attrs->hostentry, &mls);
  a->cached = 0;

  rte e = {
    .attrs = a,
    .net = old->net->n.addr,
    .src = old->src,
    .sender = old->sender,
    .generation = old->generation,
  };

  rte_trace_in(D_ROUTES, old->sender, &e, "updated");

  struct rte_storage *new = rte_store(&e, old->net);
  rte_copy_metadata(new, old);
  return new;
}

static inline int
rt_next_hop_update_net(rtable *tab, net *n)
{
  struct rte_storage *new;
  int count = 0;

  struct rte_storage *old_best = n->routes;
  if (!old_best)
    return 0;

  for (struct rte_storage **k = &n->routes, *e; e = *k; k = &e->next)
    if (rta_next_hop_outdated(e->attrs))
      count++;

  if (!count)
    return 0;

  struct rte_multiupdate {
    struct rte_storage *old, *new;
  } *updates = alloca(sizeof(struct rte_multiupdate) * count);

  int pos = 0;
  for (struct rte_storage **k = &n->routes, *e; e = *k; k = &e->next)
    if (rta_next_hop_outdated(e->attrs))
      {
	struct rte_storage *new = rt_next_hop_update_rte(e);

	/* Call a pre-comparison hook */
	/* Not really an efficient way to compute this */
	if (e->src->proto->rte_recalculate)
	  e->src->proto->rte_recalculate(tab, n, new, e, old_best);

	updates[pos++] = (struct rte_multiupdate) {
	  .old = e,
	  .new = new,
	};

	/* Replace the route in the list */
	new->next = e->next;
	*k = e = new;
      }

  ASSERT_DIE(pos == count);

  /* Find the new best route */
  struct rte_storage **new_best = NULL;
  for (struct rte_storage **k = &n->routes, *e; e = *k; k = &e->next)
    {
      if (!new_best || rte_better(e, *new_best))
	new_best = k;
    }

  /* Relink the new best route to the first position */
  new = *new_best;
  if (new != n->routes)
    {
      *new_best = new->next;
      new->next = n->routes;
      n->routes = new;
    }

  /* Announce the changes */
  for (int i=0; i<count; i++)
  {
    _Bool nb = (*new_best == updates[i].new), ob = (old_best == updates[i].old);
    const char *best_indicator[2][2] = { { "updated", "updated [-best]" }, { "updated [+best]", "updated [best]" } };
    rte nloc = rte_copy(updates[i].new);
    rte_trace_in(D_ROUTES, new->sender, &nloc, best_indicator[nb][ob]);
    rte_announce_i(tab, RA_UNDEF, n, updates[i].new, updates[i].old, *new_best, old_best);
  }

  for (int i=0; i<count; i++)
    rte_free(updates[i].old);

  return count;
}

static void
rt_next_hop_update(rtable *tab)
{
  struct fib_iterator *fit = &tab->nhu_fit;
  int max_feed = 32;

  if (tab->nhu_state == NHU_CLEAN)
    return;

  if (tab->nhu_state == NHU_SCHEDULED)
    {
      FIB_ITERATE_INIT(fit, &tab->fib);
      tab->nhu_state = NHU_RUNNING;
    }

  FIB_ITERATE_START(&tab->fib, fit, net, n)
    {
      if (max_feed <= 0)
	{
	  FIB_ITERATE_PUT(fit);
	  bsem_post(tab->maint_sem);
	  return;
	}
      max_feed -= rt_next_hop_update_net(tab, n);
    }
  FIB_ITERATE_END;

  /* State change:
   *   NHU_DIRTY   -> NHU_SCHEDULED
   *   NHU_RUNNING -> NHU_CLEAN
   */
  tab->nhu_state &= 1;

  if (tab->nhu_state != NHU_CLEAN)
    bsem_post(tab->maint_sem);
}


struct rtable_config *
rt_new_table(struct symbol *s, uint addr_type)
{
  /* Hack that allows to 'redefine' the master table */
  if ((s->class == SYM_TABLE) &&
      (s->table == new_config->def_tables[addr_type]) &&
      ((addr_type == NET_IP4) || (addr_type == NET_IP6)))
    return s->table;

  struct rtable_config *c = cfg_allocz(sizeof(struct rtable_config));

  cf_define_symbol(s, SYM_TABLE, table, c);
  c->name = s->name;
  c->addr_type = addr_type;
  c->gc_max_ops = 1000;
  c->gc_min_time = 5;
  c->min_settle_time = 1 S;
  c->max_settle_time = 20 S;

  add_tail(&new_config->tables, &c->n);

  /* First table of each type is kept as default */
  if (! new_config->def_tables[addr_type])
    new_config->def_tables[addr_type] = c;

  return c;
}

/**
 * rt_lock_table - lock a routing table
 * @r: routing table to be locked
 *
 * Lock a routing table, because it's in use by a protocol,
 * preventing it from being freed when it gets undefined in a new
 * configuration.
 */
void
rt_lock_table(rtable *r)
{
  r->use_count++;
}

/**
 * rt_unlock_table - unlock a routing table
 * @r: routing table to be unlocked
 *
 * Unlock a routing table formerly locked by rt_lock_table().
 * If scheduled for deletion, ping the maintenance coroutine to delete
 * the table and finish.
 */
void
rt_unlock_table(rtable *r)
{
<<<<<<< HEAD
  r->use_count--;
  if (!r->use_count && r->deleted)
    bsem_post(r->maint_sem);
=======
  if (!--r->use_count && r->deleted)
    {
      struct config *conf = r->deleted;

      /* Delete the routing table by freeing its pool */
      rt_shutdown(r);
      config_del_obstacle(conf);
    }
>>>>>>> 7c8b7649
}

static struct rtable_config *
rt_find_table_config(struct config *cf, char *name)
{
  struct symbol *sym = cf_find_symbol(cf, name);
  return (sym && (sym->class == SYM_TABLE)) ? sym->table : NULL;
}

/**
 * rt_commit - commit new routing table configuration
 * @new: new configuration
 * @old: original configuration or %NULL if it's boot time config
 *
 * Scan differences between @old and @new configuration and modify
 * the routing tables according to these changes. If @new defines a
 * previously unknown table, create it, if it omits a table existing
 * in @old, schedule it for deletion (it gets deleted when all protocols
 * disconnect from it by calling rt_unlock_table()), if it exists
 * in both configurations, leave it unchanged.
 */
void
rt_commit(struct config *new, struct config *old)
{
  struct rtable_config *o, *r;

  DBG("rt_commit:\n");
  if (old)
    {
      WALK_LIST(o, old->tables)
	{
	  rtable *ot = o->table;
	  if (!ot->deleted)
	    {
	      r = rt_find_table_config(new, o->name);
	      if (r && (r->addr_type == o->addr_type) && !new->shutdown)
		{
		  DBG("\t%s: same\n", o->name);
		  r->table = ot;
		  ot->name = r->name;
		  ot->config = r;
		  if (o->sorted != r->sorted)
		    log(L_WARN "Reconfiguration of rtable sorted flag not implemented");
		}
	      else
		{
		  DBG("\t%s: deleted\n", o->name);
		  ot->deleted = old;
		  config_add_obstacle(old);
		  bsem_post(ot->maint_sem); /* Allow the maint_coro to finish. */
		}
	    }
	}
    }

  WALK_LIST(r, new->tables)
    if (!r->table)
      {
	r->table = rt_setup(rt_table_pool, r);
	DBG("\t%s: created\n", r->name);
	add_tail(&routing_tables, &r->table->n);
      }
  DBG("\tdone\n");
}

static uint
rt_feed_channel_net_internal(struct channel *c, net *nn)
{
  struct rte_export_internal rei = {
    .net = nn,
    .new_best = nn->routes,
    .new = nn->routes,
    .refeed = 1,
  };

  rte_update_lock();
  if (c->ra_mode == RA_ANY)
  {
    uint cnt = 0;
    for (rei.new = nn->routes; rei.new; rei.new = rei.new->next)
      if (rte_is_valid(rei.new))
	rte_export(c, &rei), cnt++;
    return cnt;
  }
  else
  {
    rte_export(c, &rei);
    return 1;
  }
  rte_update_unlock();
}

void
rt_feed_channel_net(struct channel *c, net_addr *n)
{
  net *nn = net_find(c->table, n);
  if (!nn)
    return;

  rt_feed_channel_net_internal(c, nn);
}

/**
 * rt_feed_channel - advertise all routes to a channel
 * @c: channel to be fed
 *
 * This function performs one pass of advertisement of routes to a channel that
 * is in the ES_FEEDING state. It is called by the protocol code as long as it
 * has something to do. (We avoid transferring all the routes in single pass in
 * order not to monopolize CPU time.)
 */
int
rt_feed_channel(struct channel *c)
{
  struct fib_iterator *fit = &c->feed_fit;
  int max_feed = 256;

  ASSERT(c->export_state == ES_FEEDING);

  if (!c->feed_active)
    {
      FIB_ITERATE_INIT(fit, &c->table->fib);
      c->feed_active = 1;
    }

  FIB_ITERATE_START(&c->table->fib, fit, net, n)
    {
      if (max_feed <= 0)
	{
	  FIB_ITERATE_PUT(fit);
	  return 0;
	}

      max_feed -= rt_feed_channel_net_internal(c, n);
    }
  FIB_ITERATE_END;

  c->feed_active = 0;
  return 1;
}

/**
 * rt_feed_baby_abort - abort protocol feeding
 * @c: channel
 *
 * This function is called by the protocol code when the protocol stops or
 * ceases to exist during the feeding.
 */
void
rt_feed_channel_abort(struct channel *c)
{
  if (c->feed_active)
    {
      /* Unlink the iterator */
      fit_get(&c->table->fib, &c->feed_fit);
      c->feed_active = 0;
    }
}


/*
 *	Import table
 */

static int
rte_update_in(rte *new)
{
  struct channel *c = new->sender;
  struct rtable *tab = c->in_table;
  struct rte_storage *old, **pos;
  net *net;

  if (new->attrs)
  {
    net = net_get(tab, new->net);

    if (!rta_is_cached(new->attrs))
      new->attrs = rta_lookup(new->attrs);
  }
  else
  {
    net = net_find(tab, new->net);

    if (!net)
      goto drop_withdraw;
  }

  /* Find the old rte */
  for (pos = &net->routes; old = *pos; pos = &old->next)
    if (old->src == new->src)
    {
      if (new->attrs && rte_same(old, new, 0))
      {
	/* Refresh the old rte, continue with update to main rtable */
	if (old->flags & (REF_STALE | REF_DISCARD | REF_MODIFY))
	{
	  old->flags &= ~(REF_STALE | REF_DISCARD | REF_MODIFY);
	  return 1;
	}

	goto drop_update;
      }

      /* Move iterator if needed */
      if (old == c->reload_next_rte)
	c->reload_next_rte = old->next;

      /* Remove the old rte */
      *pos = old->next;
      rte_free(old);
      tab->rt_count--;

      break;
    }

  if (!new->attrs)
  {
    if (!old)
      goto drop_withdraw;

    if (!net->routes)
      fib_delete(&tab->fib, net);

    return 1;
  }

  struct channel_limit *l = &c->rx_limit;
  if (l->action && !old)
  {
    if (tab->rt_count >= l->limit)
      channel_notify_limit(c, l, PLD_RX, tab->rt_count);

    if (l->state == PLS_BLOCKED)
    {
      rte_trace_in(D_FILTERS, c, new, "ignored [limit]");
      goto drop_update;
    }
  }

  /* Insert the new rte */
  struct rte_storage *e = rte_store(new, net);
  e->lastmod = current_time();
  e->next = *pos;
  *pos = e;
  tab->rt_count++;
  return 1;

drop_update:
  c->stats.imp_updates_received++;
  c->stats.imp_updates_ignored++;
<<<<<<< HEAD
=======
  rte_free(new);

  if (!net->routes)
    fib_delete(&tab->fib, net);

>>>>>>> 7c8b7649
  return 0;

drop_withdraw:
  c->stats.imp_withdraws_received++;
  c->stats.imp_withdraws_ignored++;
  return 0;
}

int
rt_reload_channel(struct channel *c)
{
  struct rtable *tab = c->in_table;
  struct fib_iterator *fit = &c->reload_fit;
  int max_feed = 64;

  ASSERT(c->channel_state == CS_UP);

  if (!c->reload_active)
  {
    FIB_ITERATE_INIT(fit, &tab->fib);
    c->reload_active = 1;
  }

  do {
    for (struct rte_storage *e = c->reload_next_rte; e; e = e->next)
    {
      if (max_feed-- <= 0)
      {
	c->reload_next_rte = e;
	debug("%s channel reload burst split (max_feed=%d)", c->proto->name, max_feed);
	return 0;
      }

      rte eloc = rte_copy(e);
      rte_update2(&eloc);
    }

    c->reload_next_rte = NULL;

    FIB_ITERATE_START(&tab->fib, fit, net, n)
    {
      if (c->reload_next_rte = n->routes)
      {
	FIB_ITERATE_PUT_NEXT(fit, &tab->fib);
	break;
      }
    }
    FIB_ITERATE_END;
  }
  while (c->reload_next_rte);

  c->reload_active = 0;
  return 1;
}

void
rt_reload_channel_abort(struct channel *c)
{
  if (c->reload_active)
  {
    /* Unlink the iterator */
    fit_get(&c->in_table->fib, &c->reload_fit);
    c->reload_next_rte = NULL;
    c->reload_active = 0;
  }
}

void
rt_prune_sync(rtable *t, int all)
{
  struct fib_iterator fit;

  FIB_ITERATE_INIT(&fit, &t->fib);

again:
  FIB_ITERATE_START(&t->fib, &fit, net, n)
  {
<<<<<<< HEAD
    struct rte_storage *e, **ee = &n->routes;
=======
    rte *e, **ee = &n->routes;

>>>>>>> 7c8b7649
    while (e = *ee)
    {
      if (all || (e->flags & (REF_STALE | REF_DISCARD)))
      {
	*ee = e->next;
	rte_free(e);
	t->rt_count--;
      }
      else
	ee = &e->next;
    }

    if (all || !n->routes)
    {
      FIB_ITERATE_PUT(&fit);
      fib_delete(&t->fib, n);
      goto again;
    }
  }
  FIB_ITERATE_END;
}


/*
 *	Export table
 */

static int
rte_update_out(struct channel *c, struct rte_export_internal *e)
{
  struct rtable *tab = c->out_table;
  struct rte_storage **pos;
  net *net;

  rte *new = &e->pub.new;
  rte *old = &e->pub.old;

  _Bool new_is_best = (e->new == e->new_best);
  _Bool old_is_best = (e->old == e->old_best);
  _Bool merging = c->merge_limit > 1;

  if (new->attrs)
  {
    if (!rta_is_cached(new->attrs))
      new->attrs = rta_lookup(new->attrs);

    net = net_get(tab, new->net);
  }
  else if (!(net = net_find(tab, old->net)))
    return 0;

  /* Find the old rte if exists */
  for (pos = &net->routes; *pos; pos = &(*pos)->next)
    if ((c->ra_mode != RA_ANY) || ((*pos)->src == new->src))
      break;

  /* Found exactly the same route, no update needed */
  if ((*pos) && new->attrs && rte_same(*pos, new, 0))
    return 0;

  /* Are the new/old routes mergable with the old_best? */
  struct rte_storage *best_stored =
    (!merging || net->routes && (net->routes->flags & REF_E_MERGED))
    ? net->routes : NULL;

  _Bool best_changed = new_is_best || old_is_best;

  _Bool new_mergable_with_best_stored =
    !best_changed &&
    new->attrs && best_stored &&
    rte_mergable(rte_copy(best_stored), *new);

  _Bool gen_old = merging ?
    best_changed ||
    (*pos) && ((*pos)->flags & REF_E_MERGED) ||
    new_mergable_with_best_stored
    : 0;

  if (gen_old)
    /* Reconstruct the old merged rte completely. It's gonna change */
    *old = rte_get_merged(net, rte_update_pool, c->merge_limit);
  else if (!merging && *pos)
    /* A plain old route */
    *old = rte_copy(*pos);

  /* Keep the old_stored but remove it from the list */
  tab->rt_count--;
  e->old_stored = *pos;
  if (*pos)
    *pos = (*pos)->next;

  /* Idempotent withdraw */
  if (!e->old_stored && !new->attrs)
    return 0;

  /* Best route must be inserted to the beginning */
  if (merging)
  {
    if (new_is_best)
      pos = &net->routes;
    else if (old_is_best && (c->ra_mode == RA_ANY))
    {
      /* We have to find the new best route and put it first */
      for (pos = &net->routes; *pos; pos = &(*pos)->next)
	if ((c->ra_mode != RA_ANY) || ((*pos)->src == e->new_best->src))
	  break;

      if (best_stored = *pos)
      {
	*pos = best_stored->next;
	best_stored->next = net->routes;
	net->routes = best_stored;
      }
    }
  }

  /* Store the new rte */
  if (new->attrs)
  {
    struct rte_storage *es = rte_store(new, net);
    es->lastmod = current_time();
    es->id = e->new->id;
    es->next = *pos;
    *pos = es;
    tab->rt_count++;

    if (new_is_best)
      best_stored = es;
    else if (!best_changed && new_mergable_with_best_stored)
      es->flags |= REF_E_MERGED;
  }

<<<<<<< HEAD
  if (merging)
  {
    if (best_stored)
      best_stored->flags |= REF_E_MERGED;

    ASSERT_DIE(best_stored == net->routes);

    /* Recalculate REF_E_MERGED for other routes */
    if (best_changed && net->routes)
      for (struct rte_storage *rt0 = best_stored ? net->routes->next : net->routes; rt0; rt0 = rt0->next)
	if (best_stored && rte_mergable(rte_copy(best_stored), rte_copy(rt0)))
	  rt0->flags |= REF_E_MERGED;
	else
	  rt0->flags &= ~REF_E_MERGED;

    if (!gen_old)
      /* Not mergable before nor after, no update generated at all. */
      return 0;

    *new = rte_get_merged(net, rte_update_pool, c->merge_limit);
=======
    if (!net->routes)
      fib_delete(&tab->fib, net);

    return 1;
>>>>>>> 7c8b7649
  }

  return 1;
}

void
rt_out_sync_start(struct channel *c)
{
  ASSERT_DIE(c->out_table);
  ASSERT_DIE((c->ra_mode != RA_ANY) || (c->merge_limit > 1));
  bmap_reset(&c->out_seen_map, 1024);
}

_Bool
rt_out_sync_mark(struct channel *c, struct rte_export *e, linpool *p)
{
  ASSERT_DIE(c->out_table);
  ASSERT_DIE((c->ra_mode != RA_ANY) || (c->merge_limit > 1));

  net *n = net_find(c->out_table, e->old.net);
  if (!n || !n->routes)
    return 1;

  e->new_id = n->routes->id;
  if (bmap_test(&c->out_seen_map, n->routes->id))
    return 0;

  if (c->merge_limit > 1)
    e->new = rte_get_merged(n, p, c->merge_limit);
  else
    e->new = rte_copy(n->routes);

  bmap_set(&c->out_seen_map, n->routes->id);
  return 1;
}

void
rt_out_sync_finish(struct channel *c)
{
  ASSERT_DIE(c->out_table);
  ASSERT_DIE((c->ra_mode != RA_ANY) || (c->merge_limit > 1));

  FIB_WALK(&c->out_table->fib, net, n)
  {
    if (!n->routes)
      continue;

    if (!bmap_test(&c->out_seen_map, n->routes->id))
    {
      rte_update_lock();
      struct rte_export ex = {
	.new_id = n->routes->id,
	.new = ((c->merge_limit > 1) ? rte_get_merged(n, rte_update_pool, c->merge_limit) : rte_copy(n->routes)),
      };

      c->proto->rt_notify(c, &ex);
      rte_update_unlock();
    }
  }
  FIB_WALK_END;
  bmap_reset(&c->out_seen_map, 1024);
}

void
rt_out_flush(struct channel *c)
{
  ASSERT_DIE(c->out_table);
  ASSERT_DIE((c->ra_mode != RA_ANY) || (c->merge_limit > 1));

  FIB_WALK(&c->out_table->fib, net, n)
  {
    if (!n->routes)
      continue;

    rte_update_lock();
    struct rte_export ex = {
      .old_id = n->routes->id,
      .old = ((c->merge_limit > 1) ? rte_get_merged(n, rte_update_pool, c->merge_limit) : rte_copy(n->routes)),
    };

    c->proto->rt_notify(c, &ex);
    rte_update_unlock();
  }
  FIB_WALK_END;
}

/*
 *	Hostcache
 */

static inline u32
hc_hash(ip_addr a, rtable *dep)
{
  return ipa_hash(a) ^ ptr_hash(dep);
}

static inline void
hc_insert(struct hostcache *hc, struct hostentry *he)
{
  uint k = he->hash_key >> hc->hash_shift;
  he->next = hc->hash_table[k];
  hc->hash_table[k] = he;
}

static inline void
hc_remove(struct hostcache *hc, struct hostentry *he)
{
  struct hostentry **hep;
  uint k = he->hash_key >> hc->hash_shift;

  for (hep = &hc->hash_table[k]; *hep != he; hep = &(*hep)->next);
  *hep = he->next;
}

#define HC_DEF_ORDER 10
#define HC_HI_MARK *4
#define HC_HI_STEP 2
#define HC_HI_ORDER 16			/* Must be at most 16 */
#define HC_LO_MARK /5
#define HC_LO_STEP 2
#define HC_LO_ORDER 10

static void
hc_alloc_table(struct hostcache *hc, pool *p, unsigned order)
{
  uint hsize = 1 << order;
  hc->hash_order = order;
  hc->hash_shift = 32 - order;
  hc->hash_max = (order >= HC_HI_ORDER) ? ~0U : (hsize HC_HI_MARK);
  hc->hash_min = (order <= HC_LO_ORDER) ?  0U : (hsize HC_LO_MARK);

  hc->hash_table = mb_allocz(p, hsize * sizeof(struct hostentry *));
}

static void
hc_resize(struct hostcache *hc, pool *p, unsigned new_order)
{
  struct hostentry **old_table = hc->hash_table;
  struct hostentry *he, *hen;
  uint old_size = 1 << hc->hash_order;
  uint i;

  hc_alloc_table(hc, p, new_order);
  for (i = 0; i < old_size; i++)
    for (he = old_table[i]; he != NULL; he=hen)
      {
	hen = he->next;
	hc_insert(hc, he);
      }
  mb_free(old_table);
}

static struct hostentry *
hc_new_hostentry(struct hostcache *hc, pool *p, ip_addr a, ip_addr ll, rtable *dep, unsigned k)
{
  struct hostentry *he = sl_alloc(hc->slab);

  *he = (struct hostentry) {
    .addr = a,
    .link = ll,
    .tab = dep,
    .hash_key = k,
  };

  add_tail(&hc->hostentries, &he->ln);
  hc_insert(hc, he);

  hc->hash_items++;
  if (hc->hash_items > hc->hash_max)
    hc_resize(hc, p, hc->hash_order + HC_HI_STEP);

  return he;
}

static void
hc_delete_hostentry(struct hostcache *hc, pool *p, struct hostentry *he)
{
  rta_free(he->src);

  rem_node(&he->ln);
  hc_remove(hc, he);
  sl_free(hc->slab, he);

  hc->hash_items--;
  if (hc->hash_items < hc->hash_min)
    hc_resize(hc, p, hc->hash_order - HC_LO_STEP);
}

static void
rt_init_hostcache(rtable *tab)
{
  struct hostcache *hc = mb_allocz(tab->rp, sizeof(struct hostcache));
  init_list(&hc->hostentries);

  hc->hash_items = 0;
  hc_alloc_table(hc, tab->rp, HC_DEF_ORDER);
  hc->slab = sl_new(tab->rp, sizeof(struct hostentry));

  hc->lp = lp_new(tab->rp, LP_GOOD_SIZE(1024));
  hc->trie = f_new_trie(hc->lp, 0);

  tab->hostcache = hc;
}

static void
rt_free_hostcache(rtable *tab)
{
  struct hostcache *hc = tab->hostcache;

  node *n;
  WALK_LIST(n, hc->hostentries)
    {
      struct hostentry *he = SKIP_BACK(struct hostentry, ln, n);
      rta_free(he->src);

      if (he->uc)
	log(L_ERR "Hostcache is not empty in table %s", tab->name);
    }

  /* Freed automagically by the resource pool
  rfree(hc->slab);
  rfree(hc->lp);
  mb_free(hc->hash_table);
  mb_free(hc);
  */
}

static void
rt_notify_hostcache(rtable *tab, net *net)
{
  if (tab->hcu_scheduled)
    return;

  if (trie_match_net(tab->hostcache->trie, net->n.addr))
    rt_schedule_hcu(tab);
}

static int
if_local_addr(ip_addr a, struct iface *i)
{
  struct ifa *b;

  WALK_LIST(b, i->addrs)
    if (ipa_equal(a, b->ip))
      return 1;

  return 0;
}

u32
rt_get_igp_metric(rta *a)
{
  eattr *ea;

  if (ea = ea_find(a->eattrs, EA_GEN_IGP_METRIC))
    return ea->u.data;

  switch (a->source)
  {
#ifdef CONFIG_OSPF
    case RTS_OSPF:
    case RTS_OSPF_IA:
    case RTS_OSPF_EXT1:
      if (ea = ea_find(a->eattrs, EA_OSPF_METRIC1))
	return ea->u.data;
      break;
#endif

#ifdef CONFIG_RIP
    case RTS_RIP:
      if (ea = ea_find(a->eattrs, EA_RIP_METRIC))
	return ea->u.data;
      break;
#endif

#ifdef CONFIG_BGP
    case RTS_BGP:
      {
	u64 metric = bgp_total_aigp_metric(a);
	return (u32) MIN(metric, (u64) IGP_METRIC_UNKNOWN);
      }
#endif

#ifdef CONFIG_BABEL
    case RTS_BABEL:
      if (ea = ea_find(a->eattrs, EA_BABEL_METRIC))
	return ea->u.data;
      break;
#endif

    case RTS_DEVICE:
      return 0;
  }

  return IGP_METRIC_UNKNOWN;
}

static int
rt_update_hostentry(rtable *tab, struct hostentry *he)
{
  rta *old_src = he->src;
  int direct = 0;
  int pxlen = 0;

  /* Reset the hostentry */
  he->src = NULL;
  he->dest = RTD_UNREACHABLE;
  he->nexthop_linkable = 0;
  he->igp_metric = 0;

  net_addr he_addr;
  net_fill_ip_host(&he_addr, he->addr);
  net *n = net_route(tab, &he_addr); /* This always returns a valid route or NULL */
  if (n)
    {
      rta *a = n->routes->attrs;
      pxlen = n->n.addr->pxlen;

      if (a->hostentry)
	{
	  /* Recursive route should not depend on another recursive route */
	  log(L_WARN "Next hop address %I resolvable through recursive route for %N",
	      he->addr, n->n.addr);
	  goto done;
	}

      if (a->dest == RTD_UNICAST)
	{
	  for (struct nexthop *nh = &(a->nh); nh; nh = nh->next)
	    if (ipa_zero(nh->gw))
	      {
		if (if_local_addr(he->addr, nh->iface))
		  {
		    /* The host address is a local address, this is not valid */
		    log(L_WARN "Next hop address %I is a local address of iface %s",
			he->addr, nh->iface->name);
		    goto done;
		  }

		direct++;
	      }
	}

      he->src = rta_clone(a);
      he->dest = a->dest;
      he->nexthop_linkable = !direct;
      he->igp_metric = rt_get_igp_metric(a);
    }

done:
  /* Add a prefix range to the trie */
  trie_add_prefix(tab->hostcache->trie, &he_addr, pxlen, he_addr.pxlen);

  rta_free(old_src);
  return old_src != he->src;
}

static void
rt_update_hostcache(rtable *tab)
{
  struct hostcache *hc = tab->hostcache;
  struct hostentry *he;
  node *n, *x;

  /* Reset the trie */
  lp_flush(hc->lp);
  hc->trie = f_new_trie(hc->lp, 0);

  WALK_LIST_DELSAFE(n, x, hc->hostentries)
    {
      he = SKIP_BACK(struct hostentry, ln, n);
      if (!he->uc)
	{
	  hc_delete_hostentry(hc, tab->rp, he);
	  continue;
	}

      if (rt_update_hostentry(tab, he))
	rt_schedule_nhu(he->tab);
    }

  tab->hcu_scheduled = 0;
}

struct hostentry *
rt_get_hostentry(rtable *tab, ip_addr a, ip_addr ll, rtable *dep)
{
  struct hostentry *he;

  if (!tab->hostcache)
    rt_init_hostcache(tab);

  u32 k = hc_hash(a, dep);
  struct hostcache *hc = tab->hostcache;
  for (he = hc->hash_table[k >> hc->hash_shift]; he != NULL; he = he->next)
    if (ipa_equal(he->addr, a) && (he->tab == dep))
      return he;

  he = hc_new_hostentry(hc, tab->rp, a, ipa_zero(ll) ? a : ll, dep, k);
  rt_update_hostentry(tab, he);
  return he;
}


/*
 *  Documentation for functions declared inline in route.h
 */
#if 0

/**
 * net_find - find a network entry
 * @tab: a routing table
 * @addr: address of the network
 *
 * net_find() looks up the given network in routing table @tab and
 * returns a pointer to its &net entry or %NULL if no such network
 * exists.
 */
static inline net *net_find(rtable *tab, net_addr *addr)
{ DUMMY; }

/**
 * net_get - obtain a network entry
 * @tab: a routing table
 * @addr: address of the network
 *
 * net_get() looks up the given network in routing table @tab and
 * returns a pointer to its &net entry. If no such entry exists, it's
 * created.
 */
static inline net *net_get(rtable *tab, net_addr *addr)
{ DUMMY; }

/**
 * rte_cow - copy a route for writing
 * @r: a route entry to be copied
 *
 * rte_cow() takes a &rte and prepares it for modification. The exact action
 * taken depends on the flags of the &rte -- if it's a temporary entry, it's
 * just returned unchanged, else a new temporary entry with the same contents
 * is created.
 *
 * The primary use of this function is inside the filter machinery -- when
 * a filter wants to modify &rte contents (to change the preference or to
 * attach another set of attributes), it must ensure that the &rte is not
 * shared with anyone else (and especially that it isn't stored in any routing
 * table).
 *
 * Result: a pointer to the new writable &rte.
 */
static inline rte * rte_cow(rte *r)
{ DUMMY; }

#endif<|MERGE_RESOLUTION|>--- conflicted
+++ resolved
@@ -1540,16 +1540,7 @@
       /* Delete the routing table always from the maint_coro */
       struct config *conf = tab->deleted;
       DBG("Deleting routing table %s\n", tab->name);
-      tab->config->table = NULL;
-      if (tab->hostcache)
-	rt_free_hostcache(tab);
-      rem_node(&tab->n);
-      fib_free(&tab->fib);
-      hmap_free(&tab->id_map);
-      rfree(tab->maint_coro);
-      rfree(tab->maint_sem);
-      rfree(tab->settle_timer);
-      mb_free(tab);
+      rt_shutdown(tab);
       config_del_obstacle(conf);
       the_bird_unlock();
       return;
@@ -1696,22 +1687,15 @@
     hmap_init(&t->id_map, p, 1024);
     hmap_set(&t->id_map, 0);
 
+    t->last_rt_change = t->gc_time = current_time();
+
     init_list(&t->subscribers);
 
-<<<<<<< HEAD
-  t->last_rt_change = t->gc_time = current_time();
-
-  init_list(&t->subscribers);
-
-  t->maint_sem = bsem_new(p);
-  t->maint_coro = coro_run(p, rt_maint, t);
-=======
-    t->rt_event = ev_new_init(p, rt_event, t);
-    t->last_rt_change = t->gc_time = current_time();
-  }
-
+    t->maint_sem = bsem_new(p);
+    t->maint_coro = coro_run(p, rt_maint, t);
+  }
+  
   return t;
->>>>>>> 7c8b7649
 }
 
 /**
@@ -2172,20 +2156,9 @@
 void
 rt_unlock_table(rtable *r)
 {
-<<<<<<< HEAD
   r->use_count--;
   if (!r->use_count && r->deleted)
     bsem_post(r->maint_sem);
-=======
-  if (!--r->use_count && r->deleted)
-    {
-      struct config *conf = r->deleted;
-
-      /* Delete the routing table by freeing its pool */
-      rt_shutdown(r);
-      config_del_obstacle(conf);
-    }
->>>>>>> 7c8b7649
 }
 
 static struct rtable_config *
@@ -2436,14 +2409,10 @@
 drop_update:
   c->stats.imp_updates_received++;
   c->stats.imp_updates_ignored++;
-<<<<<<< HEAD
-=======
-  rte_free(new);
 
   if (!net->routes)
     fib_delete(&tab->fib, net);
 
->>>>>>> 7c8b7649
   return 0;
 
 drop_withdraw:
@@ -2521,12 +2490,8 @@
 again:
   FIB_ITERATE_START(&t->fib, &fit, net, n)
   {
-<<<<<<< HEAD
     struct rte_storage *e, **ee = &n->routes;
-=======
-    rte *e, **ee = &n->routes;
-
->>>>>>> 7c8b7649
+
     while (e = *ee)
     {
       if (all || (e->flags & (REF_STALE | REF_DISCARD)))
@@ -2659,11 +2624,13 @@
       es->flags |= REF_E_MERGED;
   }
 
-<<<<<<< HEAD
   if (merging)
   {
     if (best_stored)
       best_stored->flags |= REF_E_MERGED;
+
+    if (!net->routes)
+      fib_delete(&tab->fib, net);
 
     ASSERT_DIE(best_stored == net->routes);
 
@@ -2680,12 +2647,6 @@
       return 0;
 
     *new = rte_get_merged(net, rte_update_pool, c->merge_limit);
-=======
-    if (!net->routes)
-      fib_delete(&tab->fib, net);
-
-    return 1;
->>>>>>> 7c8b7649
   }
 
   return 1;
