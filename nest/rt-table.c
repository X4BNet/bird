--- conflicted
+++ resolved
@@ -1876,11 +1876,8 @@
     {
       struct config *conf = r->deleted;
       DBG("Deleting routing table %s\n", r->name);
-<<<<<<< HEAD
-
-=======
+
       r->config->table = NULL;
->>>>>>> 06edbb67
       if (r->hostcache)
 	rt_free_hostcache(r);
       rem_node(&r->n);
