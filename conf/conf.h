--- conflicted
+++ resolved
@@ -11,13 +11,9 @@
 
 #include "sysdep/config.h"
 #include "lib/ip.h"
+#include "lib/hash.h"
 #include "lib/resource.h"
-<<<<<<< HEAD
 #include "sysdep/unix/timer.h"
-=======
-#include "lib/timer.h"
-#include "lib/hash.h"
->>>>>>> b7761af3
 
 
 /* Configuration structure */
