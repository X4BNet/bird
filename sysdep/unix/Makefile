<<<<<<< HEAD
src := io.c krt.c log.c main.c random.c coroutine.c
=======
src := alloc.c io.c krt.c log.c main.c random.c
>>>>>>> 7c8b7649
obj := $(src-o-files)
$(all-daemon)
$(cf-local)
$(conf-y-targets): $(s)krt.Y

src := $(filter-out main.c, $(src))
tests_objs := $(tests_objs) $(src-o-files)<|MERGE_RESOLUTION|>--- conflicted
+++ resolved
@@ -1,8 +1,4 @@
-<<<<<<< HEAD
-src := io.c krt.c log.c main.c random.c coroutine.c
-=======
-src := alloc.c io.c krt.c log.c main.c random.c
->>>>>>> 7c8b7649
+src := alloc.c io.c krt.c log.c main.c random.c coroutine.c
 obj := $(src-o-files)
 $(all-daemon)
 $(cf-local)
