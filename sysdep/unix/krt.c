/*
 *	BIRD -- UNIX Kernel Synchronization
 *
 *	(c) 1998--2000 Martin Mares <mj@ucw.cz>
 *
 *	Can be freely distributed and used under the terms of the GNU GPL.
 */

/**
 * DOC: Kernel synchronization
 *
 * This system dependent module implements the Kernel and Device protocol,
 * that is synchronization of interface lists and routing tables with the
 * OS kernel.
 *
 * The whole kernel synchronization is a bit messy and touches some internals
 * of the routing table engine, because routing table maintenance is a typical
 * example of the proverbial compatibility between different Unices and we want
 * to keep the overhead of our KRT business as low as possible and avoid maintaining
 * a local routing table copy.
 *
 * The kernel syncer can work in three different modes (according to system config header):
 * Either with a single routing table and single KRT protocol [traditional UNIX]
 * or with many routing tables and separate KRT protocols for all of them
 * or with many routing tables, but every scan including all tables, so we start
 * separate KRT protocols which cooperate with each other [Linux].
 * In this case, we keep only a single scan timer.
 *
 * We use FIB node flags in the routing table to keep track of route
 * synchronization status. We also attach temporary &rte's to the routing table,
 * but it cannot do any harm to the rest of BIRD since table synchronization is
 * an atomic process.
 *
 * When starting up, we cheat by looking if there is another
 * KRT instance to be initialized later and performing table scan
 * only once for all the instances.
 *
 * The code uses OS-dependent parts for kernel updates and scans. These parts are
 * in more specific sysdep directories (e.g. sysdep/linux) in functions krt_sys_*
 * and kif_sys_* (and some others like krt_replace_rte()) and krt-sys.h header file.
 * This is also used for platform specific protocol options and route attributes.
 *
 * There was also an old code that used traditional UNIX ioctls for these tasks.
 * It was unmaintained and later removed. For reference, see sysdep/krt-* files
 * in commit 396dfa9042305f62da1f56589c4b98fac57fc2f6
 */

/*
 *  If you are brave enough, continue now.  You cannot say you haven't been warned.
 */

#undef LOCAL_DEBUG

#include "nest/bird.h"
#include "nest/iface.h"
#include "nest/route.h"
#include "nest/protocol.h"
#include "filter/filter.h"
#include "conf/conf.h"
#include "lib/string.h"
#include "lib/timer.h"

#include "unix.h"
#include "krt.h"

/*
 *	Global resources
 */

pool *krt_pool;
static linpool *krt_filter_lp;
static list krt_proto_list;

void
krt_io_init(void)
{
  krt_pool = rp_new(&root_pool, "Kernel Syncer");
  krt_filter_lp = lp_new_default(krt_pool);
  init_list(&krt_proto_list);
  krt_sys_io_init();
}

/*
 *	Interfaces
 */

struct kif_proto *kif_proto;
static struct kif_config *kif_cf;
static timer *kif_scan_timer;
static btime kif_last_shot;

static struct kif_iface_config kif_default_iface = {};

struct kif_iface_config *
kif_get_iface_config(struct iface *iface)
{
  struct kif_config *cf = (void *) (kif_proto->p.cf);
  struct kif_iface_config *ic = (void *) iface_patt_find(&cf->iface_list, iface, NULL);
  return ic ?: &kif_default_iface;
}

static void
kif_scan(timer *t)
{
  struct kif_proto *p = t->data;

  KRT_TRACE(p, D_EVENTS, "Scanning interfaces");
  kif_last_shot = current_time();
  kif_do_scan(p);
}

static void
kif_force_scan(void)
{
  if (kif_proto && ((kif_last_shot + 2 S) < current_time()))
    {
      kif_scan(kif_scan_timer);
      tm_start(kif_scan_timer, ((struct kif_config *) kif_proto->p.cf)->scan_time);
    }
}

void
kif_request_scan(void)
{
  if (kif_proto && (kif_scan_timer->expires > (current_time() + 1 S)))
    tm_start(kif_scan_timer, 1 S);
}

static struct proto *
kif_init(struct proto_config *c)
{
  struct kif_proto *p = proto_new(c);

  kif_sys_init(p);
  return &p->p;
}

static int
kif_start(struct proto *P)
{
  struct kif_proto *p = (struct kif_proto *) P;

  kif_proto = p;
  kif_sys_start(p);

  /* Start periodic interface scanning */
  kif_scan_timer = tm_new_init(P->pool, kif_scan, p, KIF_CF->scan_time, 0);
  kif_scan(kif_scan_timer);
  tm_start(kif_scan_timer, KIF_CF->scan_time);

  return PS_UP;
}

static int
kif_shutdown(struct proto *P)
{
  struct kif_proto *p = (struct kif_proto *) P;

  tm_stop(kif_scan_timer);
  kif_sys_shutdown(p);
  kif_proto = NULL;

  return PS_DOWN;
}

static int
kif_reconfigure(struct proto *p, struct proto_config *new)
{
  struct kif_config *o = (struct kif_config *) p->cf;
  struct kif_config *n = (struct kif_config *) new;

  if (!kif_sys_reconfigure((struct kif_proto *) p, n, o))
    return 0;

  if (o->scan_time != n->scan_time)
    {
      tm_stop(kif_scan_timer);
      kif_scan_timer->recurrent = n->scan_time;
      kif_scan(kif_scan_timer);
      tm_start(kif_scan_timer, n->scan_time);
    }

  if (!EMPTY_LIST(o->iface_list) || !EMPTY_LIST(n->iface_list))
    {
      /* This is hack, we have to update a configuration
       * to the new value just now, because it is used
       * for recalculation of preferred addresses.
       */
      p->cf = new;

      if_recalc_all_preferred_addresses();
    }

  return 1;
}


static void
kif_preconfig(struct protocol *P UNUSED, struct config *c)
{
  kif_cf = NULL;
  kif_sys_preconfig(c);
}

struct proto_config *
kif_init_config(int class)
{
  if (kif_cf)
    cf_error("Kernel device protocol already defined");

  kif_cf = (struct kif_config *) proto_config_new(&proto_unix_iface, class);
  kif_cf->scan_time = 60 S;
  init_list(&kif_cf->iface_list);

  kif_sys_init_config(kif_cf);
  return (struct proto_config *) kif_cf;
}

static void
kif_copy_config(struct proto_config *dest, struct proto_config *src)
{
  struct kif_config *d = (struct kif_config *) dest;
  struct kif_config *s = (struct kif_config *) src;

  /* Copy interface config list */
  cfg_copy_list(&d->iface_list, &s->iface_list, sizeof(struct kif_iface_config));

  /* Fix sysdep parts */
  kif_sys_copy_config(d, s);
}

struct protocol proto_unix_iface = {
  .name = 		"Device",
  .template = 		"device%d",
  .class =		PROTOCOL_DEVICE,
  .proto_size =		sizeof(struct kif_proto),
  .config_size =	sizeof(struct kif_config),
  .preconfig =		kif_preconfig,
  .init =		kif_init,
  .start =		kif_start,
  .shutdown =		kif_shutdown,
  .reconfigure =	kif_reconfigure,
  .copy_config =	kif_copy_config
};

/*
 *	Tracing of routes
 */

static inline void
krt_trace_in(struct krt_proto *p, rte *e, char *msg)
{
  if (p->p.debug & D_PACKETS)
    log(L_TRACE "%s: %N: %s", p->p.name, e->net, msg);
}

static inline void
krt_trace_in_rl(struct tbf *f, struct krt_proto *p, rte *e, char *msg)
{
  if (p->p.debug & D_PACKETS)
    log_rl(f, L_TRACE "%s: %N: %s", p->p.name, e->net, msg);
}

/*
 *	Inherited Routes
 */

#ifdef KRT_ALLOW_LEARN

static struct tbf rl_alien = TBF_DEFAULT_LOG_LIMITS;

/*
 * krt_same_key() specifies what (aside from the net) is the key in
 * kernel routing tables. It should be OS-dependent, this is for
 * Linux. It is important for asynchronous alien updates, because a
 * positive update is implicitly a negative one for any old route with
 * the same key.
 */

static inline u32
krt_metric(struct rte_storage *a)
{
  eattr *ea = ea_find(a->attrs->eattrs, EA_KRT_METRIC);
  return ea ? ea->u.data : 0;
}

static inline int
krt_same_key(struct rte_storage *a, struct rte_storage *b)
{
  return (krt_metric(a) == krt_metric(b));
}

static inline int
krt_uptodate(struct rte_storage *a, struct rte_storage *b)
{
  return (a->attrs == b->attrs);
}

static void
krt_learn_announce_update(struct krt_proto *p, struct rte_storage *e)
{
  rte e0 = {
    .attrs = e->attrs,
    .src = p->p.main_source,
    .net = e->net->n.addr,
    .sender = p->p.main_channel,
  };

  rte_update(&e0);
}

static void
krt_learn_announce_delete(struct krt_proto *p, net_addr *n)
{
  rte_withdraw(p->p.main_channel, n, p->p.main_source);
}

/* Called when alien route is discovered during scan */
static void
krt_learn_scan(struct krt_proto *p, rte *e)
{
<<<<<<< HEAD
  net *n = net_get(&p->krt_table, e->net);
  struct rte_storage *er = rte_store(e, n);
  struct rte_storage *m, **mm;
=======
  net *n0 = e->net;
  net *n = net_get(p->krt_table, n0->n.addr);
  rte *m, **mm;

  e->attrs = rta_lookup(e->attrs);
>>>>>>> 7c8b7649

  for(mm=&n->routes; m = *mm; mm=&m->next)
    if (krt_same_key(m, er))
      break;

  if (m)
    {
      if (krt_uptodate(m, er))
	{
	  krt_trace_in_rl(&rl_alien, p, e, "[alien] seen");
	  rte_free(er);
	  m->pflags |= KRT_REF_SEEN;
	}
      else
	{
	  krt_trace_in(p, e, "[alien] updated");
	  *mm = m->next;
	  rte_free(m);
	  m = NULL;
	}
    }
  else
    krt_trace_in(p, e, "[alien] created");

  if (!m)
    {
      er->next = n->routes;
      n->routes = er;
      er->pflags |= KRT_REF_SEEN;
    }
}

static void
krt_learn_prune(struct krt_proto *p)
{
  struct fib *fib = &p->krt_table->fib;
  struct fib_iterator fit;

  KRT_TRACE(p, D_EVENTS, "Pruning inherited routes");

  FIB_ITERATE_INIT(&fit, fib);
again:
  FIB_ITERATE_START(fib, &fit, net, n)
    {
      struct rte_storage *e, **ee, *best, **pbest, *old_best;

      /*
       * Note that old_best may be NULL even if there was an old best route in
       * the previous step, because it might be replaced in krt_learn_scan().
       * But in that case there is a new valid best route.
       */

      old_best = NULL;
      best = NULL;
      pbest = NULL;
      ee = &n->routes;
      while (e = *ee)
	{
	  if (e->pflags & KRT_REF_BEST)
	    old_best = e;

	  if (!(e->pflags & KRT_REF_SEEN))
	    {
	      *ee = e->next;
	      rte_free(e);
	      continue;
	    }

	  if (!best || krt_metric(best) > krt_metric(e))
	    {
	      best = e;
	      pbest = ee;
	    }

	  e->pflags &= ~(KRT_REF_SEEN | KRT_REF_BEST);
	  ee = &e->next;
	}
      if (!n->routes)
	{
	  DBG("%I/%d: deleting\n", n->n.prefix, n->n.pxlen);
	  if (old_best)
	    krt_learn_announce_delete(p, n->n.addr);

	  FIB_ITERATE_PUT(&fit);
	  fib_delete(fib, n);
	  goto again;
	}

      best->pflags |= KRT_REF_BEST;
      *pbest = best->next;
      best->next = n->routes;
      n->routes = best;

      if ((best != old_best) || p->reload)
	{
	  DBG("%I/%d: announcing (metric=%d)\n", n->n.prefix, n->n.pxlen, krt_metric(best));
	  krt_learn_announce_update(p, best);
	}
      else
	DBG("%I/%d: uptodate (metric=%d)\n", n->n.prefix, n->n.pxlen, krt_metric(best));
    }
  FIB_ITERATE_END;

  p->reload = 0;
}

static void
krt_learn_async(struct krt_proto *p, rte *e, int new)
{
<<<<<<< HEAD
  net *n = net_get(&p->krt_table, e->net);
  struct rte_storage *g, **gg, *best, **bestp, *old_best;

  ASSERT(!e->attrs->cached);
  e->attrs->pref = p->p.main_channel->preference;
=======
  net *n0 = e->net;
  net *n = net_get(p->krt_table, n0->n.addr);
  rte *g, **gg, *best, **bestp, *old_best;
>>>>>>> 7c8b7649

  struct rte_storage *er = rte_store(e, n);

  old_best = n->routes;

  for(gg=&n->routes; g = *gg; gg = &g->next)
    if (krt_same_key(g, er))
      break;

  if (new)
    {
      if (g)
	{
	  if (krt_uptodate(g, er))
	    {
	      krt_trace_in(p, e, "[alien async] same");
	      rte_free(er);
	      return;
	    }
	  krt_trace_in(p, e, "[alien async] updated");
	  *gg = g->next;
	  rte_free(g);
	}
      else
	krt_trace_in(p, e, "[alien async] created");

      er->next = n->routes;
      n->routes = er;
    }
  else if (!g)
    {
      krt_trace_in(p, e, "[alien async] delete failed");
      rte_free(er);
      return;
    }
  else
    {
      krt_trace_in(p, e, "[alien async] removed");
      *gg = g->next;
      rte_free(er);
      rte_free(g);
    }
  best = n->routes;
  bestp = &n->routes;
  for(gg=&n->routes; g=*gg; gg=&g->next)
  {
    if (krt_metric(best) > krt_metric(g))
      {
	best = g;
	bestp = gg;
      }

    g->pflags &= ~KRT_REF_BEST;
  }

  if (best)
    {
      best->pflags |= KRT_REF_BEST;
      *bestp = best->next;
      best->next = n->routes;
      n->routes = best;
    }

  if (best != old_best)
    {
      DBG("krt_learn_async: distributing change\n");
      if (best)
	krt_learn_announce_update(p, best);
      else
	krt_learn_announce_delete(p, n->n.addr);
    }
}

static void
krt_learn_init(struct krt_proto *p)
{
  if (KRT_CF->learn)
  {
    struct rtable_config *cf = mb_allocz(p->p.pool, sizeof(struct rtable_config));
    cf->name = "Inherited";
    cf->addr_type = p->p.net_type;
    cf->internal = 1;

    p->krt_table = rt_setup(p->p.pool, cf);
  }
}

static void
krt_dump(struct proto *P)
{
  struct krt_proto *p = (struct krt_proto *) P;

  if (!KRT_CF->learn)
    return;
  debug("KRT: Table of inheritable routes\n");
  rt_dump(p->krt_table);
}

#endif

/*
 *	Routes
 */

static int
krt_same_dest(rte *k, rte *e)
{
  rta *ka = k->attrs, *ea = e->attrs;

  if (ka->dest != ea->dest)
    return 0;

  if (ka->dest == RTD_UNICAST)
    return nexthop_same(&(ka->nh), &(ea->nh));

  return 1;
}

/*
 *  This gets called back when the low-level scanning code discovers a route.
 *  We expect that the route is a temporary rte and its attributes are uncached.
 */

void
krt_got_route(struct krt_proto *p, rte *e, s8 src)
{
  struct rte_export ex = {
    .old = *e,
  };

#ifdef KRT_ALLOW_LEARN
  switch (src)
    {
    case KRT_SRC_KERNEL:
      goto ignore;

    case KRT_SRC_REDIRECT:
      goto delete;

    case  KRT_SRC_ALIEN:
      if (KRT_CF->learn)
	krt_learn_scan(p, e);
      else
	krt_trace_in_rl(&rl_alien, p, e, "[alien] ignored");
      return;
    }
#endif
  /* The rest is for KRT_SRC_BIRD (or KRT_SRC_UNKNOWN) */


  /* We wait for the initial feed to have correct installed state */
  if (!p->ready)
    goto ignore;

  if (!rt_out_sync_mark(p->p.main_channel, &ex, krt_filter_lp))
    goto aseen;

  if (!ex.new.attrs)
    goto delete;

  /* TODO: There also may be changes in route eattrs, we ignore that for now. */
  if (!bmap_test(&p->sync_map, ex.new_id) || !krt_same_dest(e, &ex.new))
    goto update;

  goto seen;

seen:
  krt_trace_in(p, e, "seen");
  goto done;

aseen:
  krt_trace_in(p, e, "already seen");
  goto done;

ignore:
  krt_trace_in(p, e, "ignored");
  goto done;

update:
  krt_trace_in(p, &ex.new, "updating");
  krt_replace_rte(p, &ex);
  goto done;

delete:
  krt_trace_in(p, e, "deleting");
  krt_replace_rte(p, &ex);
  goto done;

done:
  lp_flush(krt_filter_lp);
  return;
}

static void
krt_init_scan(struct krt_proto *p)
{
  rt_out_sync_start(p->p.main_channel);
}

static void
krt_prune(struct krt_proto *p)
{
  KRT_TRACE(p, D_EVENTS, "Sync finished, pruning table %s", p->p.main_channel->table->name);

  p->pruning = 1;
  rt_out_sync_finish(p->p.main_channel);
  p->pruning = 0;

#ifdef KRT_ALLOW_LEARN
  if (KRT_CF->learn)
    krt_learn_prune(p);
#endif

  if (p->ready)
    p->initialized = 1;
}

void
krt_got_route_async(struct krt_proto *p, rte *e, int new, s8 src)
{
  switch (src)
    {
    case KRT_SRC_BIRD:
      /* Should be filtered by the back end */
      bug("BIRD originated routes should not get here.");

    case KRT_SRC_REDIRECT:
      if (new)
	{
	  krt_trace_in(p, e, "[redirect] deleting");
	  struct rte_export ex = { .old = *e };
	  krt_replace_rte(p, &ex);
	}
      /* If !new, it is probably echo of our deletion */
      break;

#ifdef KRT_ALLOW_LEARN
    case KRT_SRC_ALIEN:
      if (KRT_CF->learn)
	{
	  krt_learn_async(p, e, new);
	  return;
	}
#endif
    }
}

/*
 *	Periodic scanning
 */


#ifdef CONFIG_ALL_TABLES_AT_ONCE

static timer *krt_scan_timer;
static int krt_scan_count;

static void
krt_scan(timer *t UNUSED)
{
  struct krt_proto *p;
  node *n;

  kif_force_scan();

  /* We need some node to decide whether to print the debug messages or not */
  p = SKIP_BACK(struct krt_proto, krt_node, HEAD(krt_proto_list));
  KRT_TRACE(p, D_EVENTS, "Scanning routing table");

  WALK_LIST2(p, n, krt_proto_list, krt_node)
    krt_init_scan(p);

  krt_do_scan(NULL);

  WALK_LIST2(p, n, krt_proto_list, krt_node)
    krt_prune(p);
}

static void
krt_scan_timer_start(struct krt_proto *p)
{
  if (!krt_scan_count)
    krt_scan_timer = tm_new_init(krt_pool, krt_scan, NULL, KRT_CF->scan_time, 0);

  krt_scan_count++;

  tm_start(krt_scan_timer, 1 S);
}

static void
krt_scan_timer_stop(struct krt_proto *p UNUSED)
{
  krt_scan_count--;

  if (!krt_scan_count)
  {
    rfree(krt_scan_timer);
    krt_scan_timer = NULL;
  }
}

static void
krt_scan_timer_kick(struct krt_proto *p UNUSED)
{
  tm_start(krt_scan_timer, 0);
}

#else

static void
krt_scan(timer *t)
{
  struct krt_proto *p = t->data;

  kif_force_scan();

  KRT_TRACE(p, D_EVENTS, "Scanning routing table");
  krt_init_scan(p);
  krt_do_scan(p);
  krt_prune(p);
}

static void
krt_scan_timer_start(struct krt_proto *p)
{
  p->scan_timer = tm_new_init(p->p.pool, krt_scan, p, KRT_CF->scan_time, 0);
  tm_start(p->scan_timer, 1 S);
}

static void
krt_scan_timer_stop(struct krt_proto *p)
{
  tm_stop(p->scan_timer);
}

static void
krt_scan_timer_kick(struct krt_proto *p)
{
  tm_start(p->scan_timer, 0);
}

#endif




/*
 *	Updates
 */

static int
krt_preexport(struct channel *c, rte *e)
{
  if (e->src->proto == c->proto)
    return -1;

  if (!krt_capable(e))
    return -1;

  return 0;
}

static void
krt_rt_notify(struct channel *ch, struct rte_export *e)
{
  struct krt_proto *p = (struct krt_proto *) ch->proto;

  if (config->shutdown)
    return;

#ifdef CONFIG_SINGLE_ROUTE
  /*
   * Implicit withdraw - when the imported kernel route becomes the best one,
   * we know that the previous one exported to the kernel was already removed,
   * but if we processed the update as usual, we would send withdraw to the
   * kernel, which would remove the new imported route instead.
   */
  if (!e->new.attrs && (e->new.src->proto == ch->proto))
    return;
#endif

  if (p->initialized || p->ready && p->pruning)		/* Before first scan we don't touch the routes */
    krt_replace_rte(p, e);
}

static void
krt_if_notify(struct proto *P, uint flags, struct iface *iface UNUSED)
{
  struct krt_proto *p = (struct krt_proto *) P;

  /*
   * When interface went down, we should remove routes to it. In the ideal world,
   * OS kernel would send us route removal notifications in such cases, but we
   * cannot rely on it as it is often not true. E.g. Linux kernel removes related
   * routes when an interface went down, but it does not notify userspace about
   * that. To be sure, we just schedule a scan to ensure synchronization.
   */

  if ((flags & IF_CHANGE_DOWN) && KRT_CF->learn)
    krt_scan_timer_kick(p);
}

static void
krt_reload_routes(struct channel *C)
{
  struct krt_proto *p = (void *) C->proto;

  /* Although we keep learned routes in krt_table, we rather schedule a scan */

  if (KRT_CF->learn)
  {
    p->reload = 1;
    krt_scan_timer_kick(p);
  }
}

static void
krt_feed_end(struct channel *C)
{
  struct krt_proto *p = (void *) C->proto;

  p->ready = 1;
  krt_scan_timer_kick(p);
}


/*
 *	Protocol glue
 */

struct krt_config *krt_cf;

static void
krt_preconfig(struct protocol *P UNUSED, struct config *c)
{
  krt_cf = NULL;
  krt_sys_preconfig(c);
}

static void
krt_postconfig(struct proto_config *CF)
{
  struct krt_config *cf = (void *) CF;

  /* Do not check templates at all */
  if (cf->c.class == SYM_TEMPLATE)
    return;

  if (EMPTY_LIST(CF->channels))
    cf_error("Channel not specified");

#ifdef CONFIG_ALL_TABLES_AT_ONCE
  if (krt_cf->scan_time != cf->scan_time)
    cf_error("All kernel syncers must use the same table scan interval");
#endif

  struct channel_config *cc = proto_cf_main_channel(CF);
  struct rtable_config *tab = cc->table;
  if (tab->krt_attached)
    cf_error("Kernel syncer (%s) already attached to table %s", tab->krt_attached->name, tab->name);
  tab->krt_attached = CF;

  if (cf->merge_paths)
  {
    cc->ra_mode = RA_ANY;
    cc->merge_limit = cf->merge_paths;
  }

  krt_sys_postconfig(cf);
}

static struct proto *
krt_init(struct proto_config *CF)
{
  struct krt_proto *p = proto_new(CF);
  // struct krt_config *cf = (void *) CF;

  p->p.main_channel = proto_add_channel(&p->p, proto_cf_main_channel(CF));
  p->p.main_channel->out_flush_refeed = 1;

  p->p.preexport = krt_preexport;
  p->p.rt_notify = krt_rt_notify;
  p->p.if_notify = krt_if_notify;
  p->p.reload_routes = krt_reload_routes;
  p->p.feed_end = krt_feed_end;

  krt_sys_init(p);
  return &p->p;
}

static int
krt_start(struct proto *P)
{
  struct krt_proto *p = (struct krt_proto *) P;

  switch (p->p.net_type)
  {
  case NET_IP4:		p->af = AF_INET; break;
  case NET_IP6:		p->af = AF_INET6; break;
  case NET_IP6_SADR:	p->af = AF_INET6; break;
#ifdef AF_MPLS
  case NET_MPLS:	p->af = AF_MPLS; break;
#endif
  default: log(L_ERR "KRT: Tried to start with strange net type: %d", p->p.net_type); return PS_START; break;
  }

  /* If it is needed, setup out table automagically */
  /* For now, setup out table always. 
  if (!TRIVIAL_FILTER(p->p.main_channel->out_filter)) */
    channel_setup_out_table(p->p.main_channel);

  bmap_init(&p->sync_map, p->p.pool, 1024);
  add_tail(&krt_proto_list, &p->krt_node);

#ifdef KRT_ALLOW_LEARN
  krt_learn_init(p);
#endif

  if (!krt_sys_start(p))
  {
    rem_node(&p->krt_node);
    return PS_START;
  }

  krt_scan_timer_start(p);

  if (p->p.gr_recovery && KRT_CF->graceful_restart)
    p->p.main_channel->gr_wait = 1;

  return PS_UP;
}

static int
krt_shutdown(struct proto *P)
{
  struct krt_proto *p = (struct krt_proto *) P;

  krt_scan_timer_stop(p);

  /* FIXME we should flush routes even when persist during reconfiguration */
  if (p->initialized && !KRT_CF->persist && (P->down_code != PDC_CMD_GR_DOWN))
    rt_out_flush(p->p.main_channel);

  p->ready = 0;
  p->initialized = 0;

  if (p->p.proto_state == PS_START)
    return PS_DOWN;

  krt_sys_shutdown(p);
  rem_node(&p->krt_node);
  bmap_free(&p->sync_map);

  return PS_DOWN;
}

static int
krt_channel_reconfigure(struct channel *C UNUSED, struct channel_config *CC UNUSED, int *import_changed UNUSED, int *export_changed)
{
  return !*export_changed;
}

static int
krt_reconfigure(struct proto *p, struct proto_config *CF)
{
  struct krt_config *o = (void *) p->cf;
  struct krt_config *n = (void *) CF;

  if (!proto_configure_channel(p, &p->main_channel, proto_cf_main_channel(CF)))
    return 0;

  if (!krt_sys_reconfigure((struct krt_proto *) p, n, o))
    return 0;

  /* persist, graceful restart need not be the same */
  return o->scan_time == n->scan_time && o->learn == n->learn;
}

struct proto_config *
krt_init_config(int class)
{
#ifndef CONFIG_MULTIPLE_TABLES
  if (krt_cf)
    cf_error("Kernel protocol already defined");
#endif

  krt_cf = (struct krt_config *) proto_config_new(&proto_unix_kernel, class);
  krt_cf->scan_time = 60 S;

  krt_sys_init_config(krt_cf);
  return (struct proto_config *) krt_cf;
}

static void
krt_copy_config(struct proto_config *dest, struct proto_config *src)
{
  struct krt_config *d = (struct krt_config *) dest;
  struct krt_config *s = (struct krt_config *) src;

  /* Fix sysdep parts */
  krt_sys_copy_config(d, s);
}

static int
krt_get_attr(const eattr *a, byte *buf, int buflen)
{
  switch (a->id)
  {
  case EA_KRT_SOURCE:
    bsprintf(buf, "source");
    return GA_NAME;

  case EA_KRT_METRIC:
    bsprintf(buf, "metric");
    return GA_NAME;

  default:
    return krt_sys_get_attr(a, buf, buflen);
  }
}


#ifdef CONFIG_IP6_SADR_KERNEL
#define MAYBE_IP6_SADR	NB_IP6_SADR
#else
#define MAYBE_IP6_SADR	0
#endif

#ifdef HAVE_MPLS_KERNEL
#define MAYBE_MPLS	NB_MPLS
#else
#define MAYBE_MPLS	0
#endif

struct channel_class channel_krt = {
  .channel_size = sizeof(struct channel),
  .config_size = sizeof(struct channel_config),
  .reconfigure = krt_channel_reconfigure,
};

struct protocol proto_unix_kernel = {
  .name =		"Kernel",
  .template =		"kernel%d",
  .class =		PROTOCOL_KERNEL,
  .preference =		DEF_PREF_INHERITED,
  .channel_mask =	NB_IP | MAYBE_IP6_SADR | MAYBE_MPLS,
  .proto_size =		sizeof(struct krt_proto),
  .config_size =	sizeof(struct krt_config),
  .preconfig =		krt_preconfig,
  .postconfig =		krt_postconfig,
  .init =		krt_init,
  .start =		krt_start,
  .shutdown =		krt_shutdown,
  .reconfigure =	krt_reconfigure,
  .copy_config =	krt_copy_config,
  .get_attr =		krt_get_attr,
#ifdef KRT_ALLOW_LEARN
  .dump =		krt_dump,
#endif
};<|MERGE_RESOLUTION|>--- conflicted
+++ resolved
@@ -319,17 +319,9 @@
 static void
 krt_learn_scan(struct krt_proto *p, rte *e)
 {
-<<<<<<< HEAD
-  net *n = net_get(&p->krt_table, e->net);
+  net *n = net_get(p->krt_table, e->net);
   struct rte_storage *er = rte_store(e, n);
   struct rte_storage *m, **mm;
-=======
-  net *n0 = e->net;
-  net *n = net_get(p->krt_table, n0->n.addr);
-  rte *m, **mm;
-
-  e->attrs = rta_lookup(e->attrs);
->>>>>>> 7c8b7649
 
   for(mm=&n->routes; m = *mm; mm=&m->next)
     if (krt_same_key(m, er))
@@ -439,17 +431,11 @@
 static void
 krt_learn_async(struct krt_proto *p, rte *e, int new)
 {
-<<<<<<< HEAD
-  net *n = net_get(&p->krt_table, e->net);
+  net *n = net_get(p->krt_table, e->net);
   struct rte_storage *g, **gg, *best, **bestp, *old_best;
 
   ASSERT(!e->attrs->cached);
   e->attrs->pref = p->p.main_channel->preference;
-=======
-  net *n0 = e->net;
-  net *n = net_get(p->krt_table, n0->n.addr);
-  rte *g, **gg, *best, **bestp, *old_best;
->>>>>>> 7c8b7649
 
   struct rte_storage *er = rte_store(e, n);
 
