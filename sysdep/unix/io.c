--- conflicted
+++ resolved
@@ -43,7 +43,6 @@
 
 #include "sysdep/unix/unix.h"
 #include CONFIG_INCLUDE_SYSIO_H
-#include "sysdep/unix/mkrt.h"
 
 /* Maximum number of calls of tx handler for one socket in one
  * poll iteration. Should be small enough to not monopolize CPU by
@@ -495,11 +494,7 @@
 byte *
 sk_rx_buffer(sock *s, int *len)
 {
-<<<<<<< HEAD
   if (sk_is_ipv4(s) && (s->type == SK_IP))
-=======
-  if (sk_is_ipv4(s) && (s->type == SK_IP || s->type == SK_IGMP))
->>>>>>> 76dd4730
     return sk_skip_ip_header(s->rbuf, len);
   else
     return s->rbuf;
@@ -590,6 +585,39 @@
   if (setsockopt(s->fd, SOL_SOCKET, SO_BROADCAST, &y, sizeof(y)) < 0)
     ERR("SO_BROADCAST");
 
+  return 0;
+}
+
+void mif_listen_igmp(struct mif_group *grp, struct mif *mif, sock *s);
+
+/**
+ * sk_setup_igmp - enable IGMP reception for given socket
+ * @s: socket
+ * @grp: MIF group
+ * @mif: MIF iface, optional
+ *
+ * IGMP sockets need to receive all IGMP packets regardless of multicast group.
+ * The generic multicast API is insufficient for this and both Linux and BSDs
+ * handle this by passing IGMP packets to multicast routing control socket.
+ *
+ * When sk_setup_igmp() is called for a socket, the socket is transfered from
+ * general socket list to the appropriate MIF socket list and BIRD forwards all
+ * packets received on a multicast routing control socket to this socket
+ * internally. That means, all IGMP packets even for groups that no one is
+ * joined are received here. As a side effect, no packets are received when
+ * mkernel protocol is down and therefore a multicast control socket is closed.
+ *
+ * The socket must have type SK_IP, dport IPPROTO_IGMP and zero rbsize.
+ *
+ * Result: 0 for success, -1 for an error.
+ */
+
+int
+sk_setup_igmp(sock *s, struct mif_group *grp, struct mif *mif)
+{
+  ASSERT((s->type == SK_IP) && (s->dport == IPPROTO_IGMP) && !s->rbsize);
+
+  mif_listen_igmp(grp, mif, s);
   return 0;
 }
 
@@ -945,7 +973,7 @@
     s->flags |= SKF_PKTINFO;
 
 #ifdef CONFIG_USE_HDRINCL
-  if (sk_is_ipv4(s) && (s->type == SK_IP || s->type == SK_IGMP) && (s->flags & SKF_PKTINFO))
+  if (sk_is_ipv4(s) && (s->type == SK_IP) && (s->flags & SKF_PKTINFO))
   {
     s->flags &= ~SKF_PKTINFO;
     s->flags |= SKF_HDRINCL;
@@ -995,7 +1023,7 @@
       if (sk_request_cmsg4_ttl(s) < 0)
 	return -1;
 
-    if ((s->type == SK_UDP) || (s->type == SK_IP) || (s->type == SK_IGMP))
+    if ((s->type == SK_UDP) || (s->type == SK_IP))
       if (sk_disable_mtu_disc4(s) < 0)
 	return -1;
 
@@ -1022,7 +1050,7 @@
       if (sk_request_cmsg6_ttl(s) < 0)
 	return -1;
 
-    if ((s->type == SK_UDP) || (s->type == SK_IP) || (s->type == SK_IGMP))
+    if ((s->type == SK_UDP) || (s->type == SK_IP))
       if (sk_disable_mtu_disc6(s) < 0)
 	return -1;
 
@@ -1395,11 +1423,6 @@
     do_bind = 1;
     break;
 
-  case SK_IGMP:
-    af = AF_INET;
-    s->dport = IPPROTO_IGMP;
-    s->rbsize = 0; /* read buffer is shared */
-    /* Fall thru */
   case SK_IP:
     fd = socket(af, SOCK_RAW, s->dport);
     bind_port = 0;
@@ -1480,12 +1503,6 @@
   default:
     sk_alloc_bufs(s);
   }
-
-  if (s->type == SK_IGMP)
-    {
-      mkrt_listen(s);
-      return 0;
-    }
 
   if (!(s->flags & SKF_THREAD))
     sk_insert(s);
@@ -1696,7 +1713,6 @@
 
   case SK_UDP:
   case SK_IP:
-  case SK_IGMP:
     {
       if (s->tbuf == s->tpos)
 	return 1;
@@ -2175,18 +2191,10 @@
   init_list(&sock_list);
   init_list(&global_event_list);
   krt_io_init();
-<<<<<<< HEAD
   // XXX init_times();
   // XXX update_times();
   boot_time = current_time();
   srandom((uint) (current_real_time() TO_S));
-=======
-  mkrt_io_init();
-  init_times();
-  update_times();
-  boot_time = now;
-  srandom((int) now_real);
->>>>>>> 76dd4730
 }
 
 static int short_loops = 0;
