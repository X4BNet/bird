/*
 *	BIRD Internet Routing Daemon -- Filters
 *
 *	(c) 1999 Pavel Machek <pavel@ucw.cz>
 *
 *	Can be freely distributed and used under the terms of the GNU GPL.
 */

#ifndef _BIRD_FILT_H_
#define _BIRD_FILT_H_

#include "lib/resource.h"
#include "lib/ip.h"
#include "nest/route.h"
#include "nest/attrs.h"

/* Filter instruction types */

#define FI__TWOCHAR(a,b)	((a<<8) | b)
#define FI__LIST \
  F(FI_COMMA,			  0, ',') \
  F(FI_ADD,			  0, '+') \
  F(FI_SUBTRACT,		  0, '-') \
  F(FI_MULTIPLY,		  0, '*') \
  F(FI_DIVIDE,			  0, '/') \
  F(FI_AND,			  0, '&') \
  F(FI_OR,			  0, '|') \
  F(FI_PAIR_CONSTRUCT,		'm', 'p') \
  F(FI_EC_CONSTRUCT,		'm', 'c') \
  F(FI_LC_CONSTRUCT,		'm', 'l') \
  F(FI_NEQ,			'!', '=') \
  F(FI_EQ,			'=', '=') \
  F(FI_LT,			  0, '<') \
  F(FI_LTE,			'<', '=') \
  F(FI_NOT,			  0, '!') \
  F(FI_MATCH,			  0, '~') \
  F(FI_NOT_MATCH,		'!', '~') \
  F(FI_DEFINED,			'd', 'e') \
  F(FI_SET,			  0, 's') \
  F(FI_CONSTANT,		  0, 'c') \
  F(FI_VARIABLE,		  0, 'V') \
  F(FI_CONSTANT_INDIRECT,	  0, 'C') \
  F(FI_PRINT,			  0, 'p') \
  F(FI_CONDITION,		  0, '?') \
  F(FI_NOP,			  0, '0') \
  F(FI_PRINT_AND_DIE,		'p', ',') \
  F(FI_RTA_GET,			  0, 'a') \
  F(FI_RTA_SET,			'a', 'S') \
  F(FI_EA_GET,			'e', 'a') \
  F(FI_EA_SET,			'e', 'S') \
  F(FI_PREF_GET,		  0, 'P') \
  F(FI_PREF_SET,		'P', 'S') \
  F(FI_LENGTH,			  0, 'L') \
  F(FI_IP,			'c', 'p') \
  F(FI_AS_PATH_FIRST,		'a', 'f') \
  F(FI_AS_PATH_LAST,		'a', 'l') \
  F(FI_AS_PATH_LAST_NAG,	'a', 'L') \
  F(FI_RETURN,			  0, 'r') \
  F(FI_CALL,			'c', 'a') \
  F(FI_CLEAR_LOCAL_VARS,	'c', 'V') \
  F(FI_SWITCH,			'S', 'W') \
  F(FI_IP_MASK,			'i', 'M') \
  F(FI_EMPTY,			  0, 'E') \
  F(FI_PATH_PREPEND,		'A', 'p') \
  F(FI_CLIST_ADD_DEL,		'C', 'a') \
  F(FI_ROA_CHECK,		'R', 'C')

enum f_instruction_code {
#define F(c,a,b) \
  c = FI__TWOCHAR(a,b),
FI__LIST
#undef F
} PACKED;

struct f_inst {		/* Instruction */
  struct f_inst *next;	/* Structure is 16 bytes, anyway */
<<<<<<< HEAD
  u16 code;		/* Instruction code, see the interpret() function and P() macro */
  u16 aux;		/* Extension to instruction code, T_*, EA_*, EAF_*  */
=======
  enum f_instruction_code fi_code;
  u16 aux;
>>>>>>> 7c601e6b
  union {
    uint i;
    void *p;
  } a1;			/* The first argument */
  union {
    uint i;
    void *p;
  } a2;			/* The second argument */
  int lineno;
};

#define arg1 a1.p
#define arg2 a2.p

/* Not enough fields in f_inst for three args used by roa_check() */
struct f_inst_roa_check {
  struct f_inst i;
  struct rtable_config *rtc;
};

struct f_inst3 {
  struct f_inst i;
  union {
    int i;
    void *p;
  } a3;
};

#define INST3(x) (((struct f_inst3 *) x)->a3)


struct f_prefix {
  net_addr net;
  u8 lo, hi;
};

struct f_val {
  int type;		/* T_*  */
  union {
    uint i;
    u64 ec;
    lcomm lc;
    ip_addr ip;
    const net_addr *net;
    char *s;
    struct f_tree *t;
    struct f_trie *ti;
    struct adata *ad;
    struct f_path_mask *path_mask;
  } val;
};

struct f_dynamic_attr {
  int type;
  int f_type;
  int ea_code;
};

struct f_static_attr {
  int f_type;
  int sa_code;
  int readonly;
};

struct filter {
  char *name;
  struct f_inst *root;
};

struct f_inst *f_new_inst(enum f_instruction_code fi_code);
struct f_inst *f_new_inst_da(enum f_instruction_code fi_code, struct f_dynamic_attr da);
struct f_inst *f_new_inst_sa(enum f_instruction_code fi_code, struct f_static_attr sa);
static inline struct f_dynamic_attr f_new_dynamic_attr(int type, int f_type, int code) /* Type as core knows it, type as filters know it, and code of dynamic attribute */
{ return (struct f_dynamic_attr) { .type = type, .f_type = f_type, .ea_code = code }; }   /* f_type currently unused; will be handy for static type checking */
static inline struct f_static_attr f_new_static_attr(int f_type, int code, int readonly)
{ return (struct f_static_attr) { .f_type = f_type, .sa_code = code, .readonly = readonly }; }
struct f_tree *f_new_tree(void);
<<<<<<< HEAD
struct f_inst *f_generate_complex(int operation, int operation_aux, struct f_inst *dyn, struct f_inst *argument);
struct f_inst *f_generate_roa_check(struct rtable_config *table, struct f_inst *prefix, struct f_inst *asn);
=======
struct f_inst *f_generate_complex(int operation, int operation_aux, struct f_dynamic_attr da, struct f_inst *argument);
struct f_inst *f_generate_roa_check(struct symbol *sym, struct f_inst *prefix, struct f_inst *asn);
>>>>>>> 7c601e6b


struct f_tree *build_tree(struct f_tree *);
struct f_tree *find_tree(struct f_tree *t, struct f_val val);
int same_tree(struct f_tree *t1, struct f_tree *t2);
void tree_format(struct f_tree *t, buffer *buf);

struct f_trie *f_new_trie(linpool *lp, uint node_size);
void *trie_add_prefix(struct f_trie *t, const net_addr *n, uint l, uint h);
int trie_match_net(struct f_trie *t, const net_addr *n);
int trie_same(struct f_trie *t1, struct f_trie *t2);
void trie_format(struct f_trie *t, buffer *buf);

struct ea_list;
struct rte;

int f_run(struct filter *filter, struct rte **rte, struct ea_list **tmp_attrs, struct linpool *tmp_pool, int flags);
struct f_val f_eval_rte(struct f_inst *expr, struct rte **rte, struct linpool *tmp_pool);
struct f_val f_eval(struct f_inst *expr, struct linpool *tmp_pool);
uint f_eval_int(struct f_inst *expr);
u32 f_eval_asn(struct f_inst *expr);

char *filter_name(struct filter *filter);
int filter_same(struct filter *new, struct filter *old);

int i_same(struct f_inst *f1, struct f_inst *f2);

int val_compare(struct f_val v1, struct f_val v2);
int val_same(struct f_val v1, struct f_val v2);

void val_format(struct f_val v, buffer *buf);


#define F_NOP 0
#define F_NONL 1
#define F_ACCEPT 2	/* Need to preserve ordering: accepts < rejects! */
#define F_REJECT 3
#define F_ERROR 4
#define F_QUITBIRD 5

#define FILTER_ACCEPT NULL
#define FILTER_REJECT ((void *) 1)
#define FILTER_UNDEF  ((void *) 2)	/* Used in BGP */

/* Type numbers must be in 0..0xff range */
#define T_MASK 0xff

/* Internal types */
/* Do not use type of zero, that way we'll see errors easier. */
#define T_VOID 1

/* User visible types, which fit in int */
#define T_INT 0x10
#define T_BOOL 0x11
#define T_PAIR 0x12  /*	Notice that pair is stored as integer: first << 16 | second */
#define T_QUAD 0x13

/* Put enumerational types in 0x30..0x3f range */
#define T_ENUM_LO 0x30
#define T_ENUM_HI 0x3f

#define T_ENUM_RTS 0x30
#define T_ENUM_BGP_ORIGIN 0x31
#define T_ENUM_SCOPE 0x32
#define T_ENUM_RTC 0x33
#define T_ENUM_RTD 0x34
#define T_ENUM_ROA 0x35
#define T_ENUM_NETTYPE 0x36
#define T_ENUM_RA_PREFERENCE 0x37

/* new enums go here */
#define T_ENUM_EMPTY 0x3f	/* Special hack for atomic_aggr */

#define T_ENUM T_ENUM_LO ... T_ENUM_HI

/* Bigger ones */
#define T_IP 0x20
#define T_NET 0x21
#define T_STRING 0x22
#define T_PATH_MASK 0x23	/* mask for BGP path */
#define T_PATH 0x24		/* BGP path */
#define T_CLIST 0x25		/* Community list */
#define T_EC 0x26		/* Extended community value, u64 */
#define T_ECLIST 0x27		/* Extended community list */
#define T_LC 0x28		/* Large community value, lcomm */
#define T_LCLIST 0x29		/* Large community list */
#define T_RD 0x2a		/* Route distinguisher for VPN addresses */

#define T_RETURN 0x40
#define T_SET 0x80
#define T_PREFIX_SET 0x81


#define SA_FROM		 1
#define SA_GW		 2
#define SA_NET		 3
#define SA_PROTO	 4
#define SA_SOURCE	 5
#define SA_SCOPE	 6
#define SA_DEST    	 7
#define SA_IFNAME  	 8
#define SA_IFINDEX    	 9


struct f_tree {
  struct f_tree *left, *right;
  struct f_val from, to;
  void *data;
};

struct f_trie_node
{
  ip_addr addr, mask, accept;
  uint plen;
  struct f_trie_node *c[2];
};

struct f_trie
{
  linpool *lp;
  int zero;
  uint node_size;
  struct f_trie_node root[0];		/* Root trie node follows */
};

#define NEW_F_VAL struct f_val * val; val = cfg_alloc(sizeof(struct f_val));

#define FF_FORCE_TMPATTR 1		/* Force all attributes to be temporary */
#define FF_SILENT 2			/* Silent filter execution */

/* Bird Tests */
struct f_bt_test_suite {
  node n;			/* Node in config->tests */
  struct f_inst *fn;		/* Root of function */
  const char *fn_name;		/* Name of test */
  const char *dsc;		/* Description */
};

/* Hook for call bt_assert() function in configuration */
extern void (*bt_assert_hook)(int result, struct f_inst *assert);

#endif<|MERGE_RESOLUTION|>--- conflicted
+++ resolved
@@ -36,6 +36,8 @@
   F(FI_MATCH,			  0, '~') \
   F(FI_NOT_MATCH,		'!', '~') \
   F(FI_DEFINED,			'd', 'e') \
+  F(FI_TYPE,			  0, 'T') \
+  F(FI_IS_V4,			'I', 'i') \
   F(FI_SET,			  0, 's') \
   F(FI_CONSTANT,		  0, 'c') \
   F(FI_VARIABLE,		  0, 'V') \
@@ -51,7 +53,10 @@
   F(FI_PREF_GET,		  0, 'P') \
   F(FI_PREF_SET,		'P', 'S') \
   F(FI_LENGTH,			  0, 'L') \
+  F(FI_ROA_MAXLEN,		'R', 'M') \
+  F(FI_ROA_ASN,			'R', 'A') \
   F(FI_IP,			'c', 'p') \
+  F(FI_ROUTE_DISTINGUISHER,	'R', 'D') \
   F(FI_AS_PATH_FIRST,		'a', 'f') \
   F(FI_AS_PATH_LAST,		'a', 'l') \
   F(FI_AS_PATH_LAST_NAG,	'a', 'L') \
@@ -63,7 +68,9 @@
   F(FI_EMPTY,			  0, 'E') \
   F(FI_PATH_PREPEND,		'A', 'p') \
   F(FI_CLIST_ADD_DEL,		'C', 'a') \
-  F(FI_ROA_CHECK,		'R', 'C')
+  F(FI_ROA_CHECK,		'R', 'C') \
+  F(FI_FORMAT,			  0, 'F') \
+  F(FI_ASSERT,			'a', 's')
 
 enum f_instruction_code {
 #define F(c,a,b) \
@@ -74,13 +81,8 @@
 
 struct f_inst {		/* Instruction */
   struct f_inst *next;	/* Structure is 16 bytes, anyway */
-<<<<<<< HEAD
-  u16 code;		/* Instruction code, see the interpret() function and P() macro */
+  enum f_instruction_code fi_code;
   u16 aux;		/* Extension to instruction code, T_*, EA_*, EAF_*  */
-=======
-  enum f_instruction_code fi_code;
-  u16 aux;
->>>>>>> 7c601e6b
   union {
     uint i;
     void *p;
@@ -158,13 +160,8 @@
 static inline struct f_static_attr f_new_static_attr(int f_type, int code, int readonly)
 { return (struct f_static_attr) { .f_type = f_type, .sa_code = code, .readonly = readonly }; }
 struct f_tree *f_new_tree(void);
-<<<<<<< HEAD
-struct f_inst *f_generate_complex(int operation, int operation_aux, struct f_inst *dyn, struct f_inst *argument);
+struct f_inst *f_generate_complex(int operation, int operation_aux, struct f_dynamic_attr da, struct f_inst *argument);
 struct f_inst *f_generate_roa_check(struct rtable_config *table, struct f_inst *prefix, struct f_inst *asn);
-=======
-struct f_inst *f_generate_complex(int operation, int operation_aux, struct f_dynamic_attr da, struct f_inst *argument);
-struct f_inst *f_generate_roa_check(struct symbol *sym, struct f_inst *prefix, struct f_inst *asn);
->>>>>>> 7c601e6b
 
 
 struct f_tree *build_tree(struct f_tree *);
