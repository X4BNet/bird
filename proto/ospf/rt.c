--- conflicted
+++ resolved
@@ -986,15 +986,8 @@
 static void
 ospf_check_vlinks(struct proto_ospf *po)
 {
-<<<<<<< HEAD
-  struct ospf_iface *iface;
-  WALK_LIST(iface, po->iface_list)
-=======
-  struct proto *p = &po->proto;
-
   struct ospf_iface *ifa;
   WALK_LIST(ifa, po->iface_list)
->>>>>>> 48e5f32d
   {
     if (ifa->type == OSPF_IT_VLINK)
     {
