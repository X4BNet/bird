/*
 *	BIRD -- The Babel protocol
 *
 *	Copyright (c) 2015--2016 Toke Hoiland-Jorgensen
 * 	(c) 2016--2017 Ondrej Zajicek <santiago@crfreenet.org>
 *	(c) 2016--2017 CZ.NIC z.s.p.o.
 *
 *	Can be freely distributed and used under the terms of the GNU GPL.
 *
 *	This file contains the packet and TLV handling code for the protocol.
 */

#include "babel.h"


struct babel_pkt_header {
  u8 magic;
  u8 version;
  u16 length;
} PACKED;

struct babel_tlv {
  u8 type;
  u8 length;
  u8 value[0];
} PACKED;

struct babel_tlv_ack_req {
  u8 type;
  u8 length;
  u16 reserved;
  u16 nonce;
  u16 interval;
} PACKED;

struct babel_tlv_ack {
  u8 type;
  u8 length;
  u16 nonce;
} PACKED;

struct babel_tlv_hello {
  u8 type;
  u8 length;
  u16 flags;
  u16 seqno;
  u16 interval;
} PACKED;

struct babel_tlv_ihu {
  u8 type;
  u8 length;
  u8 ae;
  u8 reserved;
  u16 rxcost;
  u16 interval;
  u8 addr[0];
} PACKED;

struct babel_tlv_router_id {
  u8 type;
  u8 length;
  u16 reserved;
  u64 router_id;
} PACKED;

struct babel_tlv_next_hop {
  u8 type;
  u8 length;
  u8 ae;
  u8 reserved;
  u8 addr[0];
} PACKED;

struct babel_tlv_update {
  u8 type;
  u8 length;
  u8 ae;
  u8 flags;
  u8 plen;
  u8 omitted;
  u16 interval;
  u16 seqno;
  u16 metric;
  u8 addr[0];
} PACKED;

struct babel_tlv_route_request {
  u8 type;
  u8 length;
  u8 ae;
  u8 plen;
  u8 addr[0];
} PACKED;

struct babel_tlv_seqno_request {
  u8 type;
  u8 length;
  u8 ae;
  u8 plen;
  u16 seqno;
  u8 hop_count;
  u8 reserved;
  u64 router_id;
  u8 addr[0];
} PACKED;

struct babel_subtlv_source_prefix {
  u8 type;
  u8 length;
  u8 plen;
  u8 addr[0];
} PACKED;


/* Hello flags */
#define BABEL_HF_UNICAST	0x8000

/* Update flags */
#define BABEL_UF_DEF_PREFIX	0x80
#define BABEL_UF_ROUTER_ID	0x40


struct babel_parse_state {
  struct babel_proto *proto;
  struct babel_iface *ifa;
  ip_addr saddr;
  ip_addr next_hop_ip4;
  ip_addr next_hop_ip6;
  u64 router_id;		/* Router ID used in subsequent updates */
  u8 def_ip6_prefix[16];	/* Implicit IPv6 prefix in network order */
  u8 def_ip4_prefix[4];		/* Implicit IPv4 prefix in network order */
  u8 router_id_seen;		/* router_id field is valid */
  u8 def_ip6_prefix_seen;	/* def_ip6_prefix is valid */
  u8 def_ip4_prefix_seen;	/* def_ip4_prefix is valid */
  u8 current_tlv_endpos;	/* End of self-terminating TLVs (offset from start) */
  u8 sadr_enabled;
};

enum parse_result {
  PARSE_SUCCESS,
  PARSE_ERROR,
  PARSE_IGNORE,
};

struct babel_write_state {
  u64 router_id;
  u8 router_id_seen;
  ip_addr next_hop_ip4;
  ip_addr next_hop_ip6;
  u8 def_ip6_prefix[16];	/* Implicit IPv6 prefix in network order */
  u8 def_ip6_pxlen;
};


#define DROP(DSC,VAL) do { err_dsc = DSC; err_val = VAL; goto drop; } while(0)
#define DROP1(DSC) do { err_dsc = DSC; goto drop; } while(0)
#define LOG_PKT(msg, args...) \
  log_rl(&p->log_pkt_tbf, L_REMOTE "%s: " msg, p->p.name, args)

#define FIRST_TLV(p) ((struct babel_tlv *) (((struct babel_pkt_header *) p) + 1))
#define NEXT_TLV(t) ((struct babel_tlv *) (((byte *) t) + TLV_LENGTH(t)))
#define TLV_LENGTH(t) (t->type == BABEL_TLV_PAD1 ? 1 : t->length + sizeof(struct babel_tlv))
#define TLV_OPT_LENGTH(t) (t->length + sizeof(struct babel_tlv) - sizeof(*t))
#define TLV_HDR(tlv,t,l) ({ tlv->type = t; tlv->length = l - sizeof(struct babel_tlv); })
#define TLV_HDR0(tlv,t) TLV_HDR(tlv, t, tlv_data[t].min_length)

#define NET_SIZE(n) BYTES(net_pxlen(n))

static inline uint
bytes_equal(u8 *b1, u8 *b2, uint maxlen)
{
  uint i;
  for (i = 0; (i < maxlen) && (*b1 == *b2); i++, b1++, b2++)
    ;
  return i;
}

static inline uint
get_time16(const void *p)
{
  uint v = get_u16(p) * BABEL_TIME_UNITS;
  return MAX(BABEL_MIN_INTERVAL, v);
}

static inline void
put_time16(void *p, uint v)
{
  put_u16(p, v / BABEL_TIME_UNITS);
}

static inline void
read_ip4_px(net_addr *n, const void *p, uint plen)
{
  ip4_addr addr = {0};
  memcpy(&addr, p, BYTES(plen));
  net_fill_ip4(n, ip4_ntoh(addr), plen);
}

static inline void
put_ip4_px(void *p, net_addr *n)
{
  ip4_addr addr = ip4_hton(net4_prefix(n));
  memcpy(p, &addr, NET_SIZE(n));
}

static inline void
read_ip6_px(net_addr *n, const void *p, uint plen)
{
  ip6_addr addr = IPA_NONE;
  memcpy(&addr, p, BYTES(plen));
  net_fill_ip6(n, ip6_ntoh(addr), plen);
}

static inline void
put_ip6_px(void *p, net_addr *n)
{
  ip6_addr addr = ip6_hton(net6_prefix(n));
  memcpy(p, &addr, NET_SIZE(n));
}

static inline ip6_addr
get_ip6_ll(const void *p)
{
  return ip6_build(0xfe800000, 0, get_u32(p+0), get_u32(p+4));
}

static inline void
put_ip6_ll(void *p, ip6_addr addr)
{
  put_u32(p+0, _I2(addr));
  put_u32(p+4, _I3(addr));
}


/*
 *	TLV read/write functions
 */

static int babel_read_ack_req(struct babel_tlv *hdr, union babel_msg *msg, struct babel_parse_state *state);
static int babel_read_hello(struct babel_tlv *hdr, union babel_msg *msg, struct babel_parse_state *state);
static int babel_read_ihu(struct babel_tlv *hdr, union babel_msg *msg, struct babel_parse_state *state);
static int babel_read_router_id(struct babel_tlv *hdr, union babel_msg *msg, struct babel_parse_state *state);
static int babel_read_next_hop(struct babel_tlv *hdr, union babel_msg *msg, struct babel_parse_state *state);
static int babel_read_update(struct babel_tlv *hdr, union babel_msg *msg, struct babel_parse_state *state);
static int babel_read_route_request(struct babel_tlv *hdr, union babel_msg *msg, struct babel_parse_state *state);
static int babel_read_seqno_request(struct babel_tlv *hdr, union babel_msg *msg, struct babel_parse_state *state);
static int babel_read_source_prefix(struct babel_tlv *hdr, union babel_msg *msg, struct babel_parse_state *state);

static uint babel_write_ack(struct babel_tlv *hdr, union babel_msg *msg, struct babel_write_state *state, uint max_len);
static uint babel_write_hello(struct babel_tlv *hdr, union babel_msg *msg, struct babel_write_state *state, uint max_len);
static uint babel_write_ihu(struct babel_tlv *hdr, union babel_msg *msg, struct babel_write_state *state, uint max_len);
static uint babel_write_update(struct babel_tlv *hdr, union babel_msg *msg, struct babel_write_state *state, uint max_len);
static uint babel_write_route_request(struct babel_tlv *hdr, union babel_msg *msg, struct babel_write_state *state, uint max_len);
static uint babel_write_seqno_request(struct babel_tlv *hdr, union babel_msg *msg, struct babel_write_state *state, uint max_len);
static int babel_write_source_prefix(struct babel_tlv *hdr, net_addr *net, uint max_len);

struct babel_tlv_data {
  u8 min_length;
  int (*read_tlv)(struct babel_tlv *hdr, union babel_msg *m, struct babel_parse_state *state);
  uint (*write_tlv)(struct babel_tlv *hdr, union babel_msg *m, struct babel_write_state *state, uint max_len);
  void (*handle_tlv)(union babel_msg *m, struct babel_iface *ifa);
};

static const struct babel_tlv_data tlv_data[BABEL_TLV_MAX] = {
  [BABEL_TLV_ACK_REQ] = {
    sizeof(struct babel_tlv_ack_req),
    babel_read_ack_req,
    NULL,
    babel_handle_ack_req
  },
  [BABEL_TLV_ACK] = {
    sizeof(struct babel_tlv_ack),
    NULL,
    babel_write_ack,
    NULL
  },
  [BABEL_TLV_HELLO] = {
    sizeof(struct babel_tlv_hello),
    babel_read_hello,
    babel_write_hello,
    babel_handle_hello
  },
  [BABEL_TLV_IHU] = {
    sizeof(struct babel_tlv_ihu),
    babel_read_ihu,
    babel_write_ihu,
    babel_handle_ihu
  },
  [BABEL_TLV_ROUTER_ID] = {
    sizeof(struct babel_tlv_router_id),
    babel_read_router_id,
    NULL,
    NULL
  },
  [BABEL_TLV_NEXT_HOP] = {
    sizeof(struct babel_tlv_next_hop),
    babel_read_next_hop,
    NULL,
    NULL
  },
  [BABEL_TLV_UPDATE] = {
    sizeof(struct babel_tlv_update),
    babel_read_update,
    babel_write_update,
    babel_handle_update
  },
  [BABEL_TLV_ROUTE_REQUEST] = {
    sizeof(struct babel_tlv_route_request),
    babel_read_route_request,
    babel_write_route_request,
    babel_handle_route_request
  },
  [BABEL_TLV_SEQNO_REQUEST] = {
    sizeof(struct babel_tlv_seqno_request),
    babel_read_seqno_request,
    babel_write_seqno_request,
    babel_handle_seqno_request
  },
};

static int
babel_read_ack_req(struct babel_tlv *hdr, union babel_msg *m,
		   struct babel_parse_state *state)
{
  struct babel_tlv_ack_req *tlv = (void *) hdr;
  struct babel_msg_ack_req *msg = &m->ack_req;

  msg->type = BABEL_TLV_ACK_REQ;
  msg->nonce = get_u16(&tlv->nonce);
  msg->interval = get_time16(&tlv->interval);
  msg->sender = state->saddr;

  if (!msg->interval)
    return PARSE_ERROR;

  return PARSE_SUCCESS;
}

static uint
babel_write_ack(struct babel_tlv *hdr, union babel_msg *m,
                struct babel_write_state *state UNUSED, uint max_len UNUSED)
{
  struct babel_tlv_ack *tlv = (void *) hdr;
  struct babel_msg_ack *msg = &m->ack;

  TLV_HDR0(tlv, BABEL_TLV_ACK);
  put_u16(&tlv->nonce, msg->nonce);

  return sizeof(struct babel_tlv_ack);
}

static int
babel_read_hello(struct babel_tlv *hdr, union babel_msg *m,
                 struct babel_parse_state *state)
{
  struct babel_tlv_hello *tlv = (void *) hdr;
  struct babel_msg_hello *msg = &m->hello;

  /* We currently don't support unicast Hello */
  u16 flags = get_u16(&tlv->flags);
  if (flags & BABEL_HF_UNICAST)
    return PARSE_IGNORE;

  msg->type = BABEL_TLV_HELLO;
  msg->seqno = get_u16(&tlv->seqno);
  msg->interval = get_time16(&tlv->interval);
  msg->sender = state->saddr;

  return PARSE_SUCCESS;
}

static uint
babel_write_hello(struct babel_tlv *hdr, union babel_msg *m,
                  struct babel_write_state *state UNUSED, uint max_len UNUSED)
{
  struct babel_tlv_hello *tlv = (void *) hdr;
  struct babel_msg_hello *msg = &m->hello;

  TLV_HDR0(tlv, BABEL_TLV_HELLO);
  put_u16(&tlv->seqno, msg->seqno);
  put_time16(&tlv->interval, msg->interval);

  return sizeof(struct babel_tlv_hello);
}

static int
babel_read_ihu(struct babel_tlv *hdr, union babel_msg *m,
               struct babel_parse_state *state)
{
  struct babel_tlv_ihu *tlv = (void *) hdr;
  struct babel_msg_ihu *msg = &m->ihu;

  msg->type = BABEL_TLV_IHU;
  msg->ae = tlv->ae;
  msg->rxcost = get_u16(&tlv->rxcost);
  msg->interval = get_time16(&tlv->interval);
  msg->addr = IPA_NONE;
  msg->sender = state->saddr;

  if (msg->ae >= BABEL_AE_MAX)
    return PARSE_IGNORE;

  /*
   * We only actually read link-local IPs. In every other case, the addr field
   * will be 0 but validation will succeed. The handler takes care of these
   * cases. We handle them here anyway because we need the length for parsing
   * subtlvs.
   */
  switch (msg->ae)
  {
  case BABEL_AE_IP4:
    if (TLV_OPT_LENGTH(tlv) < 4)
      return PARSE_ERROR;
    state->current_tlv_endpos += 4;
    break;

  case BABEL_AE_IP6:
    if (TLV_OPT_LENGTH(tlv) < 16)
      return PARSE_ERROR;
    state->current_tlv_endpos += 16;
    break;

  case BABEL_AE_IP6_LL:
    if (TLV_OPT_LENGTH(tlv) < 8)
      return PARSE_ERROR;

    msg->addr = ipa_from_ip6(get_ip6_ll(&tlv->addr));
    state->current_tlv_endpos += 8;
    break;
  }

  return PARSE_SUCCESS;
}

static uint
babel_write_ihu(struct babel_tlv *hdr, union babel_msg *m,
                struct babel_write_state *state UNUSED, uint max_len)
{
  struct babel_tlv_ihu *tlv = (void *) hdr;
  struct babel_msg_ihu *msg = &m->ihu;

  if (ipa_is_link_local(msg->addr) && max_len < sizeof(struct babel_tlv_ihu) + 8)
    return 0;

  TLV_HDR0(tlv, BABEL_TLV_IHU);
  put_u16(&tlv->rxcost, msg->rxcost);
  put_time16(&tlv->interval, msg->interval);

  if (!ipa_is_link_local(msg->addr))
  {
    tlv->ae = BABEL_AE_WILDCARD;
    return sizeof(struct babel_tlv_ihu);
  }
  put_ip6_ll(&tlv->addr, msg->addr);
  tlv->ae = BABEL_AE_IP6_LL;
  hdr->length += 8;
  return sizeof(struct babel_tlv_ihu) + 8;
}

static int
babel_read_router_id(struct babel_tlv *hdr, union babel_msg *m UNUSED,
                     struct babel_parse_state *state)
{
  struct babel_tlv_router_id *tlv = (void *) hdr;

  state->router_id = get_u64(&tlv->router_id);
  state->router_id_seen = 1;

  return PARSE_IGNORE;
}

/* This is called directly from babel_write_update() */
static uint
babel_write_router_id(struct babel_tlv *hdr, u64 router_id,
		      struct babel_write_state *state, uint max_len UNUSED)
{
  struct babel_tlv_router_id *tlv = (void *) hdr;

  /* We still assume that first min_length bytes are available and zeroed */

  TLV_HDR0(tlv, BABEL_TLV_ROUTER_ID);
  put_u64(&tlv->router_id, router_id);

  state->router_id = router_id;
  state->router_id_seen = 1;

  return sizeof(struct babel_tlv_router_id);
}

static int
babel_read_next_hop(struct babel_tlv *hdr, union babel_msg *m UNUSED,
                    struct babel_parse_state *state)
{
  struct babel_tlv_next_hop *tlv = (void *) hdr;

  switch (tlv->ae)
  {
  case BABEL_AE_WILDCARD:
    return PARSE_ERROR;

  case BABEL_AE_IP4:
    if (TLV_OPT_LENGTH(tlv) < sizeof(ip4_addr))
      return PARSE_ERROR;

    state->next_hop_ip4 = ipa_from_ip4(get_ip4(&tlv->addr));
    state->current_tlv_endpos += sizeof(ip4_addr);
    return PARSE_IGNORE;

  case BABEL_AE_IP6:
    if (TLV_OPT_LENGTH(tlv) < sizeof(ip6_addr))
      return PARSE_ERROR;

    state->next_hop_ip6 = ipa_from_ip6(get_ip6(&tlv->addr));
    state->current_tlv_endpos += sizeof(ip6_addr);
    return PARSE_IGNORE;

  case BABEL_AE_IP6_LL:
    if (TLV_OPT_LENGTH(tlv) < 8)
      return PARSE_ERROR;

    state->next_hop_ip6 = ipa_from_ip6(get_ip6_ll(&tlv->addr));
    state->current_tlv_endpos += 8;
    return PARSE_IGNORE;

  default:
    return PARSE_IGNORE;
  }

  return PARSE_IGNORE;
}

/* This is called directly from babel_write_update() and returns -1 if a next
   hop should be written but there is not enough space. */
static int
babel_write_next_hop(struct babel_tlv *hdr, ip_addr addr,
		     struct babel_write_state *state, uint max_len)
{
  struct babel_tlv_next_hop *tlv = (void *) hdr;

  if (ipa_zero(addr))
  {
    /* Should not happen */
    return 0;
  }
  else if (ipa_is_ip4(addr) && !ipa_equal(addr, state->next_hop_ip4))
  {
    uint len = sizeof(struct babel_tlv_next_hop) + sizeof(ip4_addr);
    if (len > max_len)
      return -1;

    TLV_HDR(tlv, BABEL_TLV_NEXT_HOP, len);

    tlv->ae = BABEL_AE_IP4;
    put_ip4(&tlv->addr, ipa_to_ip4(addr));
    state->next_hop_ip4 = addr;

    return len;
  }
  else if (ipa_is_ip6(addr) && !ipa_equal(addr, state->next_hop_ip6))
  {
    uint len = sizeof(struct babel_tlv_next_hop) + sizeof(ip6_addr);
    if (len > max_len)
      return -1;

    TLV_HDR(tlv, BABEL_TLV_NEXT_HOP, len);

    tlv->ae = BABEL_AE_IP6;
    put_ip6(&tlv->addr, ipa_to_ip6(addr));
    state->next_hop_ip6 = addr;

    return len;
  }

  return 0;
}

static int
babel_read_update(struct babel_tlv *hdr, union babel_msg *m,
                  struct babel_parse_state *state)
{
  struct babel_tlv_update *tlv = (void *) hdr;
  struct babel_msg_update *msg = &m->update;

  msg->type = BABEL_TLV_UPDATE;
  msg->interval = get_time16(&tlv->interval);
  msg->seqno = get_u16(&tlv->seqno);
  msg->metric = get_u16(&tlv->metric);

  /* Length of received prefix data without omitted part */
  int len = BYTES(tlv->plen) - (int) tlv->omitted;
  u8 buf[16] = {};

  if ((len < 0) || ((uint) len > TLV_OPT_LENGTH(tlv)))
    return PARSE_ERROR;

  switch (tlv->ae)
  {
  case BABEL_AE_WILDCARD:
    if (tlv->plen > 0)
      return PARSE_ERROR;

    if (msg->metric != 65535)
      return PARSE_ERROR;

    msg->wildcard = 1;
    break;

  case BABEL_AE_IP4:
    if (tlv->plen > IP4_MAX_PREFIX_LENGTH)
      return PARSE_ERROR;

    /* Cannot omit data if there is no saved prefix */
    if (tlv->omitted && !state->def_ip4_prefix_seen)
      return PARSE_ERROR;

    /* Update must have next hop, unless it is retraction */
    if (ipa_zero(state->next_hop_ip4) && (msg->metric != BABEL_INFINITY))
      return PARSE_IGNORE;

    /* Merge saved prefix and received prefix parts */
    memcpy(buf, state->def_ip4_prefix, tlv->omitted);
    memcpy(buf + tlv->omitted, tlv->addr, len);

    ip4_addr prefix4 = get_ip4(buf);
    net_fill_ip4(&msg->net, prefix4, tlv->plen);

    if (tlv->flags & BABEL_UF_DEF_PREFIX)
    {
      put_ip4(state->def_ip4_prefix, prefix4);
      state->def_ip4_prefix_seen = 1;
    }

    msg->next_hop = state->next_hop_ip4;

    break;

  case BABEL_AE_IP6:
    if (tlv->plen > IP6_MAX_PREFIX_LENGTH)
      return PARSE_ERROR;

    /* Cannot omit data if there is no saved prefix */
    if (tlv->omitted && !state->def_ip6_prefix_seen)
      return PARSE_ERROR;

    /* Merge saved prefix and received prefix parts */
    memcpy(buf, state->def_ip6_prefix, tlv->omitted);
    memcpy(buf + tlv->omitted, tlv->addr, len);

    ip6_addr prefix6 = get_ip6(buf);
    net_fill_ip6(&msg->net, prefix6, tlv->plen);

    if (state->sadr_enabled)
      net_make_ip6_sadr(&msg->net);

    if (tlv->flags & BABEL_UF_DEF_PREFIX)
    {
      put_ip6(state->def_ip6_prefix, prefix6);
      state->def_ip6_prefix_seen = 1;
    }

    if (tlv->flags & BABEL_UF_ROUTER_ID)
    {
      state->router_id = ((u64) _I2(prefix6)) << 32 | _I3(prefix6);
      state->router_id_seen = 1;
    }

    msg->next_hop = state->next_hop_ip6;

    break;

  case BABEL_AE_IP6_LL:
    /* ??? */
    return PARSE_IGNORE;

  default:
    return PARSE_IGNORE;
  }

  /* Update must have Router ID, unless it is retraction */
  if (!state->router_id_seen && (msg->metric != BABEL_INFINITY))
  {
    DBG("Babel: No router ID seen before update\n");
    return PARSE_ERROR;
  }

  msg->router_id = state->router_id;
  msg->sender = state->saddr;
  state->current_tlv_endpos += len;

  return PARSE_SUCCESS;
}

static uint
babel_write_update(struct babel_tlv *hdr, union babel_msg *m,
                   struct babel_write_state *state, uint max_len)
{
  struct babel_msg_update *msg = &m->update;
  uint len0 = 0;

  /*
   * When needed, we write Router-ID TLV before Update TLV and return size of
   * both of them. There is enough space for the Router-ID TLV, because
   * sizeof(struct babel_tlv_router_id) == sizeof(struct babel_tlv_update).
   *
   * Router ID is not used for retractions, so do not use it in such case.
   */
  if ((msg->metric < BABEL_INFINITY) &&
      (!state->router_id_seen || (msg->router_id != state->router_id)))
  {
    len0 = babel_write_router_id(hdr, msg->router_id, state, max_len);
    hdr = NEXT_TLV(hdr);
  }

  /*
   * We also may add Next Hop TLV for regular updates. It may fail for not
   * enough space or it may be unnecessary as the next hop is the same as the
   * last one already announced. So we handle all three cases.
   */
  if (msg->metric < BABEL_INFINITY)
  {
    int l = babel_write_next_hop(hdr, msg->next_hop, state, max_len - len0);
    if (l < 0)
      return 0;

    if (l)
    {
      len0 += l;
      hdr = NEXT_TLV(hdr);
    }
  }

  struct babel_tlv_update *tlv = (void *) hdr;
  uint len = sizeof(struct babel_tlv_update) + NET_SIZE(&msg->net);

  if (len0 + len > max_len)
    return 0;

  memset(tlv, 0, sizeof(struct babel_tlv_update));
  TLV_HDR(tlv, BABEL_TLV_UPDATE, len);

  if (msg->wildcard)
  {
    tlv->ae = BABEL_AE_WILDCARD;
    tlv->plen = 0;
  }
  else if (msg->net.type == NET_IP4)
  {
    tlv->ae = BABEL_AE_IP4;
    tlv->plen = net4_pxlen(&msg->net);
    put_ip4_px(tlv->addr, &msg->net);
  }
  else
  {
    tlv->ae = BABEL_AE_IP6;
    tlv->plen = net6_pxlen(&msg->net);

    /* Address compression - omit initial matching bytes */
    u8 buf[16], omit;
    put_ip6(buf, net6_prefix(&msg->net));
    omit = bytes_equal(buf, state->def_ip6_prefix,
		       MIN(tlv->plen, state->def_ip6_pxlen) / 8);

    if (omit > 0)
    {
      memcpy(tlv->addr, buf + omit, NET_SIZE(&msg->net) - omit);

      tlv->omitted = omit;
      tlv->length -= omit;
      len -= omit;
    }
    else
    {
      put_ip6_px(tlv->addr, &msg->net);
      tlv->flags |= BABEL_UF_DEF_PREFIX;

      put_ip6(state->def_ip6_prefix, net6_prefix(&msg->net));
      state->def_ip6_pxlen = tlv->plen;
    }
  }

  put_time16(&tlv->interval, msg->interval);
  put_u16(&tlv->seqno, msg->seqno);
  put_u16(&tlv->metric, msg->metric);

  if (msg->net.type == NET_IP6_SADR)
  {
    int l = babel_write_source_prefix(hdr, &msg->net, max_len - (len0 + len));
    if (l < 0)
      return 0;

    len += l;
  }

  return len0 + len;
}

static int
babel_read_route_request(struct babel_tlv *hdr, union babel_msg *m,
                         struct babel_parse_state *state)
{
  struct babel_tlv_route_request *tlv = (void *) hdr;
  struct babel_msg_route_request *msg = &m->route_request;

  msg->type = BABEL_TLV_ROUTE_REQUEST;

  switch (tlv->ae)
  {
  case BABEL_AE_WILDCARD:
    /* Wildcard requests must have plen 0 */
    if (tlv->plen > 0)
      return PARSE_ERROR;

    msg->full = 1;
    return PARSE_SUCCESS;

  case BABEL_AE_IP4:
    if (tlv->plen > IP4_MAX_PREFIX_LENGTH)
      return PARSE_ERROR;

    if (TLV_OPT_LENGTH(tlv) < BYTES(tlv->plen))
      return PARSE_ERROR;

    read_ip4_px(&msg->net, tlv->addr, tlv->plen);
    state->current_tlv_endpos += BYTES(tlv->plen);
    return PARSE_SUCCESS;

  case BABEL_AE_IP6:
    if (tlv->plen > IP6_MAX_PREFIX_LENGTH)
      return PARSE_ERROR;

    if (TLV_OPT_LENGTH(tlv) < BYTES(tlv->plen))
      return PARSE_ERROR;

    read_ip6_px(&msg->net, tlv->addr, tlv->plen);
    state->current_tlv_endpos += BYTES(tlv->plen);

    if (state->sadr_enabled)
      net_make_ip6_sadr(&msg->net);

    return PARSE_SUCCESS;

  case BABEL_AE_IP6_LL:
    return PARSE_ERROR;

  default:
    return PARSE_IGNORE;
  }

  return PARSE_IGNORE;
}

static uint
babel_write_route_request(struct babel_tlv *hdr, union babel_msg *m,
			  struct babel_write_state *state UNUSED, uint max_len)
{
  struct babel_tlv_route_request *tlv = (void *) hdr;
  struct babel_msg_route_request *msg = &m->route_request;

  uint len = sizeof(struct babel_tlv_route_request) + NET_SIZE(&msg->net);

  if (len > max_len)
    return 0;

  TLV_HDR(tlv, BABEL_TLV_ROUTE_REQUEST, len);

  if (msg->full)
  {
    tlv->ae = BABEL_AE_WILDCARD;
    tlv->plen = 0;
  }
  else if (msg->net.type == NET_IP4)
  {
    tlv->ae = BABEL_AE_IP4;
    tlv->plen = net4_pxlen(&msg->net);
    put_ip4_px(tlv->addr, &msg->net);
  }
  else
  {
    tlv->ae = BABEL_AE_IP6;
    tlv->plen = net6_pxlen(&msg->net);
    put_ip6_px(tlv->addr, &msg->net);
  }

  if (msg->net.type == NET_IP6_SADR)
  {
    int l = babel_write_source_prefix(hdr, &msg->net, max_len - len);
    if (l < 0)
      return 0;

    len += l;
  }

  return len;
}

static int
babel_read_seqno_request(struct babel_tlv *hdr, union babel_msg *m,
                         struct babel_parse_state *state)
{
  struct babel_tlv_seqno_request *tlv = (void *) hdr;
  struct babel_msg_seqno_request *msg = &m->seqno_request;

  msg->type = BABEL_TLV_SEQNO_REQUEST;
  msg->seqno = get_u16(&tlv->seqno);
  msg->hop_count = tlv->hop_count;
  msg->router_id = get_u64(&tlv->router_id);
  msg->sender = state->saddr;

  if (tlv->hop_count == 0)
    return PARSE_ERROR;

  switch (tlv->ae)
  {
  case BABEL_AE_WILDCARD:
    return PARSE_ERROR;

  case BABEL_AE_IP4:
    if (tlv->plen > IP4_MAX_PREFIX_LENGTH)
      return PARSE_ERROR;

    if (TLV_OPT_LENGTH(tlv) < BYTES(tlv->plen))
      return PARSE_ERROR;

    read_ip4_px(&msg->net, tlv->addr, tlv->plen);
    state->current_tlv_endpos += BYTES(tlv->plen);
    return PARSE_SUCCESS;

  case BABEL_AE_IP6:
    if (tlv->plen > IP6_MAX_PREFIX_LENGTH)
      return PARSE_ERROR;

    if (TLV_OPT_LENGTH(tlv) < BYTES(tlv->plen))
      return PARSE_ERROR;

    read_ip6_px(&msg->net, tlv->addr, tlv->plen);
    state->current_tlv_endpos += BYTES(tlv->plen);

    if (state->sadr_enabled)
      net_make_ip6_sadr(&msg->net);

    return PARSE_SUCCESS;

  case BABEL_AE_IP6_LL:
    return PARSE_ERROR;

  default:
    return PARSE_IGNORE;
  }

  return PARSE_IGNORE;
}

static uint
babel_write_seqno_request(struct babel_tlv *hdr, union babel_msg *m,
			  struct babel_write_state *state UNUSED, uint max_len)
{
  struct babel_tlv_seqno_request *tlv = (void *) hdr;
  struct babel_msg_seqno_request *msg = &m->seqno_request;

  uint len = sizeof(struct babel_tlv_seqno_request) + NET_SIZE(&msg->net);

  if (len > max_len)
    return 0;

  TLV_HDR(tlv, BABEL_TLV_SEQNO_REQUEST, len);

  if (msg->net.type == NET_IP4)
  {
    tlv->ae = BABEL_AE_IP4;
    tlv->plen = net4_pxlen(&msg->net);
    put_ip4_px(tlv->addr, &msg->net);
  }
  else
  {
    tlv->ae = BABEL_AE_IP6;
    tlv->plen = net6_pxlen(&msg->net);
    put_ip6_px(tlv->addr, &msg->net);
  }

  put_u16(&tlv->seqno, msg->seqno);
  tlv->hop_count = msg->hop_count;
  put_u64(&tlv->router_id, msg->router_id);

  if (msg->net.type == NET_IP6_SADR)
  {
    int l = babel_write_source_prefix(hdr, &msg->net, max_len - len);
    if (l < 0)
      return 0;

    len += l;
  }

  return len;
}

static int
babel_read_source_prefix(struct babel_tlv *hdr, union babel_msg *msg,
			 struct babel_parse_state *state UNUSED)
{
  struct babel_subtlv_source_prefix *tlv = (void *) hdr;
  net_addr_ip6_sadr *net;

  /*
   * We would like to skip the sub-TLV if SADR is not enabled, but we do not
   * know AF of the enclosing TLV yet. We will do that later.
   */

  /* Check internal consistency */
  if ((tlv->length < 1) ||
      (tlv->plen > IP6_MAX_PREFIX_LENGTH) ||
      (tlv->length < (1 + BYTES(tlv->plen))))
    return PARSE_ERROR;

  /* Plen MUST NOT be 0 */
  if (tlv->plen == 0)
    return PARSE_ERROR;

  switch(msg->type)
  {
  case BABEL_TLV_UPDATE:
    /* Wildcard updates with source prefix MUST be silently ignored */
    if (msg->update.wildcard)
      return PARSE_IGNORE;

    net = (void *) &msg->update.net;
    break;

  case BABEL_TLV_ROUTE_REQUEST:
    /* Wildcard requests with source addresses MUST be silently ignored */
    if (msg->route_request.full)
      return PARSE_IGNORE;

    net = (void *) &msg->route_request.net;
    break;

  case BABEL_TLV_SEQNO_REQUEST:
    net = (void *) &msg->seqno_request.net;
    break;

  default:
    return PARSE_ERROR;
  }

  /* If SADR is active, the net has appropriate type */
  if (net->type != NET_IP6_SADR)
    return PARSE_IGNORE;

  /* Duplicate Source Prefix sub-TLV; SHOULD ignore whole TLV */
  if (net->src_pxlen > 0)
    return PARSE_IGNORE;

  net_addr_ip6 src;
  read_ip6_px((void *) &src, tlv->addr, tlv->plen);
  net->src_prefix = src.prefix;
  net->src_pxlen = src.pxlen;

  return PARSE_SUCCESS;
}

static int
babel_write_source_prefix(struct babel_tlv *hdr, net_addr *n, uint max_len)
{
  struct babel_subtlv_source_prefix *tlv = (void *) NEXT_TLV(hdr);
  net_addr_ip6_sadr *net = (void *) n;

  /* Do not use this sub-TLV for default prefix */
  if (net->src_pxlen == 0)
    return 0;

  uint len = sizeof(*tlv) + BYTES(net->src_pxlen);

  if (len > max_len)
    return -1;

  TLV_HDR(tlv, BABEL_SUBTLV_SOURCE_PREFIX, len);
  hdr->length += len;

  net_addr_ip6 src = NET_ADDR_IP6(net->src_prefix, net->src_pxlen);
  tlv->plen = src.pxlen;
  put_ip6_px(tlv->addr, (void *) &src);

  return len;
}


static inline int
babel_read_subtlvs(struct babel_tlv *hdr,
		   union babel_msg *msg,
		   struct babel_parse_state *state)
{
  struct babel_tlv *tlv;
  byte *pos, *end = (byte *) hdr + TLV_LENGTH(hdr);
  int res;

  for (tlv = (void *) hdr + state->current_tlv_endpos;
       (byte *) tlv < end;
       tlv = NEXT_TLV(tlv))
  {
    /* Ugly special case */
    if (tlv->type == BABEL_TLV_PAD1)
      continue;

    /* The end of the common TLV header */
    pos = (byte *)tlv + sizeof(struct babel_tlv);
    if ((pos > end) || (pos + tlv->length > end))
      return PARSE_ERROR;

    /*
     * The subtlv type space is non-contiguous (due to the mandatory bit), so
     * use a switch for dispatch instead of the mapping array we use for TLVs
     */
    switch (tlv->type)
    {
    case BABEL_SUBTLV_SOURCE_PREFIX:
      res = babel_read_source_prefix(tlv, msg, state);
      if (res != PARSE_SUCCESS)
	return res;
      break;

    case BABEL_SUBTLV_PADN:
    default:
      /* Unknown mandatory subtlv; PARSE_IGNORE ignores the whole TLV */
      if (tlv->type >= 128)
	return PARSE_IGNORE;
      break;
    }
  }

  return PARSE_SUCCESS;
}

static inline int
babel_read_tlv(struct babel_tlv *hdr,
               union babel_msg *msg,
               struct babel_parse_state *state)
{
  if ((hdr->type <= BABEL_TLV_PADN) ||
      (hdr->type >= BABEL_TLV_MAX) ||
      !tlv_data[hdr->type].read_tlv)
    return PARSE_IGNORE;

  if (TLV_LENGTH(hdr) < tlv_data[hdr->type].min_length)
    return PARSE_ERROR;

  state->current_tlv_endpos = tlv_data[hdr->type].min_length;

  int res = tlv_data[hdr->type].read_tlv(hdr, msg, state);
  if (res != PARSE_SUCCESS)
    return res;

  return babel_read_subtlvs(hdr, msg, state);
}

static uint
babel_write_tlv(struct babel_tlv *hdr,
		union babel_msg *msg,
		struct babel_write_state *state,
		uint max_len)
{
  if ((msg->type <= BABEL_TLV_PADN) ||
      (msg->type >= BABEL_TLV_MAX) ||
      !tlv_data[msg->type].write_tlv)
    return 0;

  if (tlv_data[msg->type].min_length > max_len)
    return 0;

  memset(hdr, 0, tlv_data[msg->type].min_length);
  return tlv_data[msg->type].write_tlv(hdr, msg, state, max_len);
}


/*
 *	Packet RX/TX functions
 */

static int
babel_send_to(struct babel_pkt_header *hdr, struct babel_iface *ifa, ip_addr dest)
{
  sock *sk = ifa->sk;
  int len = get_u16(&hdr->length) + sizeof(struct babel_pkt_header);

  DBG("Babel: Sending %d bytes to %I\n", len, dest);
  return sk_send_to(sk, hdr, len, dest, 0);
}

/**
 * babel_write_queue - Write a TLV queue to a transmission buffer
 * @ifa: Interface holding the transmission buffer
 * @queue: TLV queue to write (containing internal-format TLVs)
 *
 * This function writes a packet to the interface transmission buffer with as
 * many TLVs from the &queue as will fit in the buffer. It returns the number of
 * bytes written (NOT counting the packet header). The function is called by
 * babel_send_queue() and babel_send_unicast() to construct packets for
 * transmission, and uses per-TLV helper functions to convert the
 * internal-format TLVs to their wire representations.
 *
 * The TLVs in the queue are freed after they are written to the buffer.
 */
static uint
babel_write_queue(struct babel_pkt_header *pkt, struct babel_iface *ifa, list *queue)
{
  struct babel_proto *p = ifa->proto;
  struct babel_write_state state = { .next_hop_ip6 = ifa->addr };

  if (EMPTY_LIST(*queue))
    return 0;

  pkt->magic = BABEL_MAGIC;
  pkt->version = BABEL_VERSION;
  pkt->length = 0;

  byte *pos = ((void *) pkt) + sizeof(struct babel_pkt_header);
  byte *end = ((void *) pkt) + ifa->tx_length;

  struct babel_msg_node *msg;
  WALK_LIST_FIRST(msg, *queue)
  {
    if (pos >= end)
      break;

    int len = babel_write_tlv((struct babel_tlv *) pos, &msg->msg, &state, end - pos);

    if (!len)
      break;

    pos += len;
    rem_node(NODE msg);
    sl_free(p->msg_slab, msg);
  }

  uint plen = pos - (byte *) pkt;
  put_u16(&pkt->length, plen - sizeof(struct babel_pkt_header));

  return plen;
}

void
babel_send_queue(struct babel_iface *ifa)
{
  struct babel_pkt_header *buf = alloca(ifa->tx_length);
  while ((babel_write_queue(buf, ifa, &ifa->msg_queue) > 0) &&
	 (babel_send_to(buf, ifa, IP6_BABEL_ROUTERS) > 0));
}

static inline void
babel_kick_queue(struct babel_iface *ifa)
{
  /* Schedule TX on the interface socket */
  sk_schedule_tx(ifa->sk);
}

/**
 * babel_send_unicast - send a single TLV via unicast to a destination
 * @msg: TLV to send
 * @ifa: Interface to send via
 * @dest: Destination of the TLV
 *
 * This function is used to send a single TLV via unicast to a designated
 * receiver. This is used for replying to certain incoming requests, and for
 * sending unicast requests to refresh routes before they expire.
 */
void
babel_send_unicast(union babel_msg *msg, struct babel_iface *ifa, ip_addr dest)
{
  struct babel_proto *p = ifa->proto;
  struct babel_msg_node *msgn = sl_allocz(p->msg_slab);
  list queue;

  *msgn = (struct babel_msg_node) { .msg = *msg };
  init_list(&queue);
  add_tail(&queue, NODE msgn);
  struct babel_pkt_header *buf = alloca(ifa->tx_length);
  babel_write_queue(buf, ifa, &queue);
  babel_send_to(buf, ifa, dest);
}

/**
 * babel_enqueue - enqueue a TLV for transmission on an interface
 * @msg: TLV to enqueue (in internal TLV format)
 * @ifa: Interface to enqueue to
 *
 * This function is called to enqueue a TLV for subsequent transmission on an
 * interface. The transmission event is triggered whenever a TLV is enqueued;
 * this ensures that TLVs will be transmitted in a timely manner, but that TLVs
 * which are enqueued in rapid succession can be transmitted together in one
 * packet.
 */
void
babel_enqueue(union babel_msg *msg, struct babel_iface *ifa)
{
  struct babel_proto *p = ifa->proto;
<<<<<<< HEAD
  struct babel_msg_node *msgn = sl_allocz(p->msg_slab);
  msgn->msg = *msg;
=======
  struct babel_msg_node *msgn = sl_alloc(p->msg_slab);

  *msgn = (struct babel_msg_node) { .msg = *msg };
>>>>>>> 17663b6a
  add_tail(&ifa->msg_queue, NODE msgn);
  babel_kick_queue(ifa);
}

/**
 * babel_process_packet - process incoming data packet
 * @pkt: Pointer to the packet data
 * @len: Length of received packet
 * @saddr: Address of packet sender
 * @ifa: Interface packet was received on.
 *
 * This function is the main processing hook of incoming Babel packets. It
 * checks that the packet header is well-formed, then processes the TLVs
 * contained in the packet. This is done in two passes: First all TLVs are
 * parsed into the internal TLV format. If a TLV parser fails, processing of the
 * rest of the packet is aborted.
 *
 * After the parsing step, the TLV handlers are called for each parsed TLV in
 * order.
 */
static void
babel_process_packet(struct babel_pkt_header *pkt, int len,
                     ip_addr saddr, struct babel_iface *ifa)
{
  struct babel_proto *p = ifa->proto;
  struct babel_tlv *tlv;
  struct babel_msg_node *msg;
  list msgs;
  int res;

  int plen = sizeof(struct babel_pkt_header) + get_u16(&pkt->length);
  byte *pos;
  byte *end = (byte *)pkt + plen;

  struct babel_parse_state state = {
    .proto	  = p,
    .ifa	  = ifa,
    .saddr	  = saddr,
    .next_hop_ip6 = saddr,
    .sadr_enabled = babel_sadr_enabled(p),
  };

  if ((pkt->magic != BABEL_MAGIC) || (pkt->version != BABEL_VERSION))
  {
    TRACE(D_PACKETS, "Strange packet from %I via %s - magic %d version %d",
	  saddr, ifa->iface->name, pkt->magic, pkt->version);
    return;
  }

  if (plen > len)
  {
    LOG_PKT("Bad packet from %I via %s - %s (%u)",
	    saddr, ifa->iface->name, "length mismatch", plen);
    return;
  }

  TRACE(D_PACKETS, "Packet received from %I via %s",
        saddr, ifa->iface->name);

  init_list(&msgs);

  /* First pass through the packet TLV by TLV, parsing each into internal data
     structures. */
  for (tlv = FIRST_TLV(pkt);
       (byte *)tlv < end;
       tlv = NEXT_TLV(tlv))
  {
    /* Ugly special case */
    if (tlv->type == BABEL_TLV_PAD1)
      continue;

    /* The end of the common TLV header */
    pos = (byte *)tlv + sizeof(struct babel_tlv);
    if ((pos > end) || (pos + tlv->length > end))
    {
      LOG_PKT("Bad TLV from %I via %s type %d pos %d - framing error",
	      saddr, ifa->iface->name, tlv->type, (byte *)tlv - (byte *)pkt);
      break;
    }

    msg = sl_allocz(p->msg_slab);
    res = babel_read_tlv(tlv, &msg->msg, &state);
    if (res == PARSE_SUCCESS)
    {
      add_tail(&msgs, NODE msg);
    }
    else if (res == PARSE_IGNORE)
    {
      DBG("Babel: Ignoring TLV of type %d\n", tlv->type);
      sl_free(p->msg_slab, msg);
    }
    else /* PARSE_ERROR */
    {
      LOG_PKT("Bad TLV from %I via %s type %d pos %d - parse error",
	      saddr, ifa->iface->name, tlv->type, (byte *)tlv - (byte *)pkt);
      sl_free(p->msg_slab, msg);
      break;
    }
  }

  /* Parsing done, handle all parsed TLVs */
  WALK_LIST_FIRST(msg, msgs)
  {
    if (tlv_data[msg->msg.type].handle_tlv)
      tlv_data[msg->msg.type].handle_tlv(&msg->msg, ifa);
    rem_node(NODE msg);
    sl_free(p->msg_slab, msg);
  }
}

static void
babel_err_hook(sock *sk, int err)
{
  struct babel_iface *ifa = sk->data;
  struct babel_proto *p = ifa->proto;

  log(L_ERR "%s: Socket error on %s: %M", p->p.name, ifa->iface->name, err);
  /* FIXME: Drop queued TLVs here? */
}


static _Bool
babel_tx_hook(sock *sk)
{
  struct babel_iface *ifa = sk->data;

  DBG("Babel: TX hook called (iface %s, src %I, dst %I)\n",
      sk->iface->name, sk->saddr, sk->daddr);

  babel_send_queue(ifa);

  return 0;
}


static uint
babel_rx_hook(sock *sk, byte *buf, uint len)
{
  struct babel_iface *ifa = sk->data;
  struct babel_proto *p = ifa->proto;
  const char *err_dsc = NULL;
  uint err_val = 0;

  if (sk->lifindex != ifa->iface->index)
    return 0;

  DBG("Babel: RX hook called (iface %s, src %I, dst %I)\n",
      sk->iface->name, sk->faddr, sk->laddr);

  /* Silently ignore my own packets */
  if (ipa_equal(sk->faddr, sk->saddr))
    return 0;

  if (!ipa_is_link_local(sk->faddr))
    DROP1("wrong src address");

  if (sk->fport != ifa->cf->port)
    DROP("wrong src port", sk->fport);

  if (len < sizeof(struct babel_pkt_header))
    DROP("too short", len);

  if (sk->flags & SKF_TRUNCATED)
    DROP("truncated", len);

  babel_process_packet((struct babel_pkt_header *) buf, len, sk->faddr, ifa);
  return 0;

drop:
  LOG_PKT("Bad packet from %I via %s - %s (%u)",
	  sk->faddr, sk->iface->name, err_dsc, err_val);
  return 0;
}

static void
babel_sock_info(struct birdsock *sk, char *buf, uint len)
{
  bsnprintf(buf, len, "for Babel %s at %I%J sport %d dport %d",
      sk->owner->name, sk->saddr, sk->iface, sk->sport, sk->dport);
}

static const struct sock_class babel_sock_class = {
  .rx_hook = babel_rx_hook,
  .tx_hook = babel_tx_hook,
  .rx_err = babel_err_hook,
  .tx_err = babel_err_hook,
  .cli_info = babel_sock_info,
};


int
babel_open_socket(struct babel_iface *ifa)
{
  struct babel_proto *p = ifa->proto;

  sock *sk;
  sk = sk_new(ifa->pool);
  sk->type = SK_UDP;
  sk->sport = ifa->cf->port;
  sk->dport = ifa->cf->port;
  sk->iface = ifa->iface;
  sk->saddr = ifa->addr;
  sk->vrf = p->p.vrf;

  sk->class = &babel_sock_class;

  sk->data = ifa;

  sk->tos = ifa->cf->tx_tos;
  sk->priority = ifa->cf->tx_priority;
  sk->ttl = 1;
  sk->flags = SKF_LADDR_RX;

  if (sk_open(sk, &p->p) < 0)
    goto err;

  if (sk_setup_multicast(sk) < 0)
    goto err;

  if (sk_join_group(sk, IP6_BABEL_ROUTERS) < 0)
    goto err;

  sk_schedule_rx(sk);

  ifa->sk = sk;
  return 1;

err:
  sk_log_error(sk, p->p.name);
  rfree(sk);
  return 0;
}<|MERGE_RESOLUTION|>--- conflicted
+++ resolved
@@ -1292,14 +1292,9 @@
 babel_enqueue(union babel_msg *msg, struct babel_iface *ifa)
 {
   struct babel_proto *p = ifa->proto;
-<<<<<<< HEAD
   struct babel_msg_node *msgn = sl_allocz(p->msg_slab);
-  msgn->msg = *msg;
-=======
-  struct babel_msg_node *msgn = sl_alloc(p->msg_slab);
 
   *msgn = (struct babel_msg_node) { .msg = *msg };
->>>>>>> 17663b6a
   add_tail(&ifa->msg_queue, NODE msgn);
   babel_kick_queue(ifa);
 }
