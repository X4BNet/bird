--- conflicted
+++ resolved
@@ -277,17 +277,12 @@
 			if (flags & SPECIAL)
 				ip6_ntox(ip, ipbuf);
 			else {
-<<<<<<< HEAD
 				// XXXX better IPv4 / IPv6 distinction
 				if (ipa_is_ip4(ip))
 					ip4_ntop(ipa_to_ip4(ip), ipbuf);
 				else
 					ip6_ntop(ipa_to_ip6(ip), ipbuf);
-				if (field_width > 0)
-=======
-				ip_ntop(va_arg(args, ip_addr), ipbuf);
 				if (field_width == 1)
->>>>>>> 0aeac9cb
 					field_width = STD_ADDRESS_P_LENGTH;
 			}
 			s = ipbuf;
